[package]
authors    =["Pluto Authors"]
description="""ronkathon"""
edition    ="2021"
license    ="Apache2.0 OR MIT"
name       ="ronkathon"
repository ="https://github.com/thor314/ronkathon"
version    ="0.1.0"

[dependencies]
<<<<<<< HEAD
anyhow    = "1.0"
p3-field  = { version="0.1.0", git="https://github.com/Plonky3/Plonky3.git" }
itertools = "0.12.0"
rand = "0.8"
serde     = { version="1.0", default-features=false, features=["derive"] }
num-bigint= { version="0.4.3", default-features=false }
ark-std = { version = "0.4.0", default-features = false }
ark-bn254 = "0.4.0"
ark-poly = "0.4.0"
ark-ff = "0.4.0"
ark-ec = "0.4.0"
=======
anyhow    ="1.0"
p3-field  ={ version="0.1.0", git="https://github.com/Plonky3/Plonky3.git" }
itertools ="0.12.0"
serde     ={ version="1.0", default-features=false, features=["derive"] }
num-bigint={ version="0.4.3", default-features=false }
rand      ="0.8.5"
>>>>>>> 80323721
<|MERGE_RESOLUTION|>--- conflicted
+++ resolved
@@ -8,7 +8,6 @@
 version    ="0.1.0"
 
 [dependencies]
-<<<<<<< HEAD
 anyhow    = "1.0"
 p3-field  = { version="0.1.0", git="https://github.com/Plonky3/Plonky3.git" }
 itertools = "0.12.0"
@@ -19,12 +18,4 @@
 ark-bn254 = "0.4.0"
 ark-poly = "0.4.0"
 ark-ff = "0.4.0"
-ark-ec = "0.4.0"
-=======
-anyhow    ="1.0"
-p3-field  ={ version="0.1.0", git="https://github.com/Plonky3/Plonky3.git" }
-itertools ="0.12.0"
-serde     ={ version="1.0", default-features=false, features=["derive"] }
-num-bigint={ version="0.4.3", default-features=false }
-rand      ="0.8.5"
->>>>>>> 80323721
+ark-ec = "0.4.0"