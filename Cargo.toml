--- conflicted
+++ resolved
@@ -13,11 +13,6 @@
 hex      ="0.4.3"
 
 [dev-dependencies]
-<<<<<<< HEAD
-rstest           ="0.19.0"
-pretty_assertions="1.4.0"
-sha2             ="0.10.8"
-=======
 rstest           ="0.21.0"
 pretty_assertions="1.4.0"
->>>>>>> 13239a09
+sha2             ="0.10.8"