[package]
authors    =["Pluto Authors"]
description="""ronkathon"""
edition    ="2021"
license    ="Apache2.0 OR MIT"
name       ="ronkathon"
repository ="https://github.com/thor314/ronkathon"
version    ="0.1.0"

[dependencies]
rand      ="0.8.5"
<<<<<<< HEAD
num-bigint={ version="0.4.3", default-features=false }

=======
num-bigint={ version="0.4.5", default-features=false }
ark-std   ={ version="0.4.0", default-features=false }
ark-bn254 ="0.4.0"
ark-poly  ="0.4.0"
ark-ff    ="0.4.0"
ark-ec    ="0.4.0"
>>>>>>> 1cd69fb8

[dev-dependencies]
rstest           ="0.19.0"
pretty_assertions="1.4.0"<|MERGE_RESOLUTION|>--- conflicted
+++ resolved
@@ -9,17 +9,6 @@
 
 [dependencies]
 rand      ="0.8.5"
-<<<<<<< HEAD
-num-bigint={ version="0.4.3", default-features=false }
-
-=======
-num-bigint={ version="0.4.5", default-features=false }
-ark-std   ={ version="0.4.0", default-features=false }
-ark-bn254 ="0.4.0"
-ark-poly  ="0.4.0"
-ark-ff    ="0.4.0"
-ark-ec    ="0.4.0"
->>>>>>> 1cd69fb8
 
 [dev-dependencies]
 rstest           ="0.19.0"
