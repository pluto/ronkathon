[package]
authors    =["Pluto Authors"]
description="""ronkathon"""
edition    ="2021"
license    ="Apache2.0 OR MIT"
name       ="ronkathon"
repository ="https://github.com/thor314/ronkathon"
version    ="0.1.0"

[dependencies]
rand     ="0.8.5"
itertools="0.13.0"

[dev-dependencies]
<<<<<<< HEAD
rstest               ="0.19.0"
pretty_assertions    ="1.4.0"
ark-ff               ={ version="^0.4.0", features=["std"] }
ark-crypto-primitives={ version="0.4.0", features=["sponge"] }

[patch.crates-io]
ark-ff       ={ git="https://github.com/arkworks-rs/algebra/" }
ark-ec       ={ git="https://github.com/arkworks-rs/algebra/" }
ark-poly     ={ git="https://github.com/arkworks-rs/algebra/" }
ark-serialize={ git="https://github.com/arkworks-rs/algebra/" }
ark-std      ={ git="https://github.com/arkworks-rs/std/" }
=======
rstest           ="0.21.0"
pretty_assertions="1.4.0"
>>>>>>> 13239a09
<|MERGE_RESOLUTION|>--- conflicted
+++ resolved
@@ -12,8 +12,7 @@
 itertools="0.13.0"
 
 [dev-dependencies]
-<<<<<<< HEAD
-rstest               ="0.19.0"
+rstest               ="0.21.0"
 pretty_assertions    ="1.4.0"
 ark-ff               ={ version="^0.4.0", features=["std"] }
 ark-crypto-primitives={ version="0.4.0", features=["sponge"] }
@@ -23,8 +22,4 @@
 ark-ec       ={ git="https://github.com/arkworks-rs/algebra/" }
 ark-poly     ={ git="https://github.com/arkworks-rs/algebra/" }
 ark-serialize={ git="https://github.com/arkworks-rs/algebra/" }
-ark-std      ={ git="https://github.com/arkworks-rs/std/" }
-=======
-rstest           ="0.21.0"
-pretty_assertions="1.4.0"
->>>>>>> 13239a09
+ark-std      ={ git="https://github.com/arkworks-rs/std/" }