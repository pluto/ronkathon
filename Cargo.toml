[package]
authors    =["Pluto Community"]
description="Cryptography Educational Foundations"
edition    ="2021"
license    ="MIT OR Apache-2.0"
name       ="ronkathon"
repository ="https://github.com/pluto/ronkathon"
<<<<<<< HEAD
version    ="0.1.0"
exclude    =["CHANGELOG.md", "assets/"]

[dependencies]
rand          ="0.8"
itertools     ="0.13"
hex           ="0.4"
crypto-bigint ="0.6.0-rc.6"
=======
version    = "0.1.1"
exclude    =["CHANGELOG.md", "src/tree/ConstructMerkleTree.gif"]

[dependencies]
rand     ="0.8"
itertools="0.14"
hex      ="0.4"
>>>>>>> 9e8b0f9d

[dev-dependencies]
rstest               ="0.24"
pretty_assertions    ="1.4"
sha2          ="0.10"
ark-ff               ={ version="0.5", features=["std"] }
ark-crypto-primitives={ version="0.5", features=["sponge"] }
des                  ="0.8"
chacha20             ="0.9"
hex-literal   ="0.4"

[[bin]]
name="hmac_sha256_bin"
path="src/hmac/bin/hmac_sha256_bin.rs"

[[example]]
name="aes_chained_cbc"

[[example]]
name="symmetric_group"

[[example]]
name="merkle_tree"<|MERGE_RESOLUTION|>--- conflicted
+++ resolved
@@ -5,34 +5,24 @@
 license    ="MIT OR Apache-2.0"
 name       ="ronkathon"
 repository ="https://github.com/pluto/ronkathon"
-<<<<<<< HEAD
-version    ="0.1.0"
+version    ="0.1.1"
 exclude    =["CHANGELOG.md", "assets/"]
 
 [dependencies]
 rand          ="0.8"
-itertools     ="0.13"
+itertools     ="0.14"
 hex           ="0.4"
 crypto-bigint ="0.6.0-rc.6"
-=======
-version    = "0.1.1"
-exclude    =["CHANGELOG.md", "src/tree/ConstructMerkleTree.gif"]
-
-[dependencies]
-rand     ="0.8"
-itertools="0.14"
-hex      ="0.4"
->>>>>>> 9e8b0f9d
 
 [dev-dependencies]
 rstest               ="0.24"
 pretty_assertions    ="1.4"
-sha2          ="0.10"
+sha2                 ="0.10"
 ark-ff               ={ version="0.5", features=["std"] }
 ark-crypto-primitives={ version="0.5", features=["sponge"] }
 des                  ="0.8"
 chacha20             ="0.9"
-hex-literal   ="0.4"
+hex-literal          ="0.4"
 
 [[bin]]
 name="hmac_sha256_bin"
