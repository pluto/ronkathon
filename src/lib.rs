--- conflicted
+++ resolved
@@ -25,11 +25,7 @@
 pub mod field;
 pub mod kzg;
 pub mod polynomial;
-<<<<<<< HEAD
-pub mod setup;
 pub mod tiny_rsa;
-=======
->>>>>>> e2bc7308
 
 use core::{
   fmt::{self, Display, Formatter},
