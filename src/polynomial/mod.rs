--- conflicted
+++ resolved
@@ -89,19 +89,9 @@
   /// - The degree of the polynomial as a `usize`.
   pub fn degree(&self) -> usize { self.coefficients.len() - 1 }
 
-<<<<<<< HEAD
-    // Evaluate the polynomial at the roots of unity to get the coefficients of the Lagrange basis
-    let mut coeffs = vec![F::ZERO; n];
-    for j in 0..self.coefficients.len() {
-      coeffs[j] = self.evaluate(primitive_root.pow(j as u64));
-    }
-    Polynomial::<Lagrange<F>, F>::new(coeffs)
-  }
-=======
   /// Retrieves the coefficient on the highest degree monomial term of a polynomial in the
   /// [`Monomial`] [`Basis`].
   pub fn leading_coefficient(&self) -> F { *self.coefficients.last().unwrap() }
->>>>>>> aff73f7a
 
   /// Evaluates the polynomial at a given [`FiniteField`] element `x` using the [`Monomial`] basis.
   /// This is not using Horner's method or any other optimization.
@@ -196,26 +186,16 @@
   pub fn dft(&self) -> Polynomial<Lagrange<F>, F> {
     let n = self.num_terms();
     let primitive_root_of_unity = F::primitive_root_of_unity(F::Storage::from(n as u32));
-<<<<<<< HEAD
-    let mut result = vec![F::ZERO; n];
-    for i in 0..n {
-      for j in 0..n {
-        result[i] += self.coefficients[j] * primitive_root_of_unity.pow(i as u64 * j as u64);
-      }
-    }
-    result
-=======
 
     Polynomial::<Lagrange<F>, F>::new(
       (0..n)
         .map(|i| {
           self.coefficients.iter().enumerate().fold(F::ZERO, |acc, (j, &coeff)| {
-            acc + coeff * primitive_root_of_unity.pow(F::Storage::from(i as u32 * j as u32))
+            acc + coeff * primitive_root_of_unity.pow(i as u64 * j as u64)
           })
         })
         .collect(),
     )
->>>>>>> aff73f7a
   }
 }
 
@@ -313,40 +293,6 @@
         },
       )
   }
-
-  /// TODO: Implement this function if need be.
-  pub fn to_monomial(&self) -> Polynomial<Monomial, F> {
-    // This is the inverse of the conversion from monomial to Lagrange basis
-    // This uses something called the Vandermonde matrix which is defined as:
-    //
-    //     / 1 | x_0 | x_0^2 | x_0^3 | ... | x_0^(N-1) \
-    //     | 1 | x_1 | x_1^2 | x_1^3 | ... | x_1^(N-1) |
-    //     | 1 | x_2 | x_2^2 | x_2^3 | ... | x_2^(N-1) |
-    // v = | . |  .  |   .   |   .   | ... |    .      |
-    //     | . |  .  |   .   |   .   | ... |    .      |
-    //     | . |  .  |   .   |   .   | ... |    .      |
-    //     \ 1 | x_N | x_N^2 | x_N^3 | ... | x_N^(N-1) /
-    //
-    // where x_i are the nodes of the Lagrange basis
-    //
-    // Then the monomial basis m is given V^T * l = m, where l is the Lagrange basis
-    // because we know the monomial basis we need to compute to monomial coefficients a_m = V^{-1} *
-    // a_l where a_l are the coefficients of the Lagrange basis
-
-    // It also is the case that the the columns of the inverse matrix are the coefficients of the
-    // Lagrange polynomial basis TODO Finish this.
-    // let nodes = self.basis.nodes;
-    // let mut evaluations = [F::ZERO; N];
-
-    // // Evaluate the polynomial at N distinct points
-    // for i in 0..N {
-    //     let x = F::primitive_root().exp_u64(i as u64);
-    //     evaluations[i] = self.evaluate(x);
-    // }
-
-    // Polynomial::<N, Monomial, F>::new(evaluations)
-    todo!("Finish this after we get the roots of unity from other PRs")
-  }
 }
 
 impl Display for Polynomial<Lagrange<GF101>, GF101> {
