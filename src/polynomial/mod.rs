--- conflicted
+++ resolved
@@ -258,8 +258,6 @@
   }
 
   /// Computes the Fast Fourier Transform (FFT) of a polynomial in the Monomial basis.
-<<<<<<< HEAD
-=======
   ///
   /// of the polynomial in the [`Monomial`] basis by evaluating the polynomial at the roots of
   /// unity.
@@ -272,7 +270,6 @@
   ///
   /// ## Panics
   /// - This function will panic in calling  if the no of coeff isn't a power of two
->>>>>>> 17bc0433
   pub fn fft(&self) -> Polynomial<Lagrange<F>, F, D>
   where [(); D.is_power_of_two() as usize - 1]: {
     let n = self.num_terms();
@@ -419,9 +416,6 @@
 
   /// Computes the Inverse Fast Fourier Transform (IFFT) of a polynomial in the Lagrange basis.
   /// Uses the Cooley-Tukey butterfly algorithm for O(n log n) complexity.
-<<<<<<< HEAD
-  /// Converts from point-value representation back to coefficient representation.
-=======
   /// of the polynomial in the [`Monomial`] basis by evaluating the polynomial at the roots of
   /// unity.
   /// This also converts a polynomial from [`Lagrange`] to [`Monomial`] [`Basis`] with node points
@@ -433,7 +427,6 @@
   ///
   /// ## Panics
   /// - This function will panic in calling if the no of coeff isn't a power of two
->>>>>>> 17bc0433
   pub fn ifft(&self) -> Polynomial<Monomial, F, D>
   where [(); D.is_power_of_two() as usize - 1]: {
     // Get inverse primitive root of unity
