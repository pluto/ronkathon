//! This module contains the implementation of polynomials in the [`Monomial`] and [`Lagrange`]
//! bases.
//! ## Overview
//! A polynomial is a mathematical expression that consists of variables and coefficients. The
//! variables are raised to non-negative integer powers and multiplied by the coefficients. For
//! example, the polynomial $f(x) = 1 + 2x + 3x^2 + 4x^3$ has coefficients $1, 2, 3, 4$ in the
//! [`Monomial`] [`Basis`].
//!
//! - [`Polynomial`] struct represents a polynomial in any basis. These are generic over the
//!   [`Basis`] and [`FiniteField`] traits.
//! - [`Basis`] trait is used to specify the basis of the polynomial which can be either:
//!    - [`Monomial`] basis as shown above.
//!    - [`Lagrange`] basis which is used in the [Lagrange interpolation](https://en.wikipedia.org/wiki/Lagrange_polynomial).
//! - Includes arithmetic operations such as addition, subtraction, multiplication, and division in
//!   the [`arithmetic`] module. The [`Polynomial`] struct is generic over the [`Basis`] and
//!   [`FiniteField`] traits.
//! - Includes Discrete Fourier Transform (DFT) for polynomials in the [`Monomial`] basis to convert
//!   into the [`Lagrange`] basis via evaluation at the roots of unity.

use super::*;

pub mod arithmetic;
// #[cfg(test)] mod tests;

// https://people.inf.ethz.ch/gander/papers/changing.pdf

/// A polynomial of arbitrary degree.
/// Allows for a choice of basis between [`Monomial`] and [`Lagrange`].
/// The coefficients are stored in a vector with the zeroth degree term first.
/// Highest degree term should be non-zero.
#[derive(Debug, Clone, PartialEq, Eq, Hash)]
pub struct Polynomial<B: Basis, F: FiniteField, const D: usize> {
  /// Coefficients of the polynomial in the chosen basis.
  /// These will be in either:
  /// - Increasing order of degree for [`Monomial`] basis.
  /// - Order of the nodes of the Lagrange polynomial for [`Lagrange`] basis.
  pub coefficients: [F; D],

  /// The basis of the polynomial. Additional node points are stored for [`Lagrange`] basis.
  pub basis: B,
}

/// [`Basis`] trait is used to specify the basis of the polynomial.
/// The basis can be [`Monomial`] or [`Lagrange`]. This is a type-state pattern for [`Polynomial`].
pub trait Basis {
  /// The associated data type for the basis.
  type Data;
}

/// [`Monomial`] is a struct that implements the [`Basis`] trait.
/// It is used to specify the [monomial basis](https://en.wikipedia.org/wiki/Monomial_basis) for a polynomial.
#[derive(Debug, Clone, PartialEq, Eq, Hash)]
pub struct Monomial;
impl Basis for Monomial {
  type Data = ();
}

/// [`Lagrange`] is a struct that implements the [`Basis`] trait.
/// It is used to specify the [lagrange basis](https://en.wikipedia.org/wiki/Lagrange_polynomial) for a polynomial.
/// It requires a vector of field elements that are the nodes (evaluation points) used to create the
/// Lagrange basis.
#[derive(Debug, Clone, PartialEq, Eq, Hash)]
pub struct Lagrange<F: FiniteField> {
  /// Nodes (evaluation points) of the [`Lagrange`] [`Basis`].
  pub nodes: Vec<F>,
}
impl<F: FiniteField> Basis for Lagrange<F> {
  type Data = Self;
}

impl<B: Basis, F: FiniteField, const D: usize> Polynomial<B, F, D> {
  /// A polynomial in any basis has a fixed number of independent terms.
  /// For example, in [`Monomial`] basis, the number of terms is one more than the degree of the
  /// polynomial.
  ///
  /// ## Arguments:
  /// - `self`: The polynomial in any basis.
  ///
  /// ## Returns:
  /// - The number of terms in the polynomial as `usize`.
  pub fn num_terms(&self) -> usize { self.coefficients.len() }
}

impl<F: FiniteField, const D: usize> Polynomial<Monomial, F, D> {
  /// Create a new polynomial in [`Monomial`] basis.
  ///
  /// ## Arguments:
  /// - `coefficients`: A vector of field elements representing the coefficients of the polynomial
  ///   on each monomial term, e.g., x^0, x^1, ....
  ///
  /// ## Returns:
  /// - A new polynomial in [`Monomial`] basis with the given coefficients.
  /// - The polynomial is automatically simplified to have a non-zero leading coefficient, that is
  ///   coefficient on the highest power term x^d.
  pub fn new(coefficients: [F; D]) -> Self {
    // TODO: might not be correct
    assert!(coefficients[D - 1] != F::ZERO, "last coefficient should be non-zero");
    Self { coefficients, basis: Monomial }
    // Remove trailing zeros in the `coefficients` vector so that the highest degree term is
    // non-zero.
    // poly.trim_zeros();
  }

  // fn trim_zeros(&mut self) {
  //   let last_nonzero_index = self.coefficients.iter().rposition(|&c| c != F::ZERO);
  //   match last_nonzero_index {
  //     Some(index) => self.coefficients.truncate(index + 1),
  //     None => self.coefficients.truncate(1),
  //   }
  // }

  /// Gets the degree of the polynomial in the [`Monomial`] [`Basis`].
  /// ## Arguments:
  /// - `self`: The polynomial in the [`Monomial`] [`Basis`].
  ///
  /// ## Returns:
  /// - The degree of the polynomial as a `usize`.
  pub const fn degree(&self) -> usize {
    let mut i = D - 1;
    // TODO: this doesn't work due to const PartialEq impl only added to structs and not for traits
    // See [issue](https://github.com/rust-lang/rust/issues/92391)
    // and [issue](https://github.com/rust-lang/rust/issues/77695)
    while i > 0 && self.coefficients[i] == F::ZERO {
      i -= 1;
    }
    i
    // self.coefficients.len() - 1 }
  }

  /// Retrieves the coefficient on the highest degree monomial term of a polynomial in the
  /// [`Monomial`] [`Basis`].
  pub const fn leading_coefficient(&self) -> F { *self.coefficients.last().unwrap() }

  /// Evaluates the polynomial at a given [`FiniteField`] element `x` using the [`Monomial`] basis.
  /// This is not using Horner's method or any other optimization.
  ///
  /// ## Arguments:
  /// - `x`: The field element at which to evaluate the polynomial.
  ///
  /// ## Returns:
  /// - The result of evaluating the polynomial at `x` which is an element of the associated
  ///   [`FiniteField`].
  pub fn evaluate(&self, x: F) -> F {
    let mut result = F::ZERO;
    for (i, c) in self.coefficients.iter().enumerate() {
      result += *c * x.pow(i);
    }
    result
  }

  /// Accessory function that allows for the multiplication of a polynomial by a scalar `coeff`
  /// times a monomial `x^pow`.
  /// Used explicitly in the [`Polynomial::quotient_and_remainder`] function for implementing the
  /// [Euclidean division](https://en.wikipedia.org/wiki/Euclidean_division) algorithm (to implement [`Div`] and [`Rem`] traits).
  ///
  /// ## Arguments:
  /// - `coeff`: The scalar to multiply the polynomial by.
  /// - `pow`: The power of the monomial to multiply the polynomial by.
  ///
  /// ## Returns:
  /// - A new polynomial in the [`Monomial`] [`Basis`] that is the result of multiplying the
  ///   polynomial by `coeff` times `x^pow`.
  pub fn pow_mult<const pow: usize>(&self, coeff: F) -> Polynomial<Monomial, F, { D + pow }> {
    let mut coefficients = vec![F::ZERO; self.coefficients.len() + pow];
    self.coefficients.iter().enumerate().for_each(|(i, c)| {
      coefficients[i + pow] = *c * coeff;
    });
    Polynomial::<Monomial, F, { D + pow }>::new(coefficients.try_into().unwrap_or_else(
      |v: Vec<F>| panic!("Expected a Vec of length {} but it was {}", D + pow, v.len()),
    ))
  }

  /// [Euclidean division](https://en.wikipedia.org/wiki/Euclidean_division) of two polynomials in [`Monomial`] basis.
  /// Used explicitly in implementing the [`Div`] and [`Rem`] traits.
  ///
  /// ## Arguments:
  /// - `self`: The dividend polynomial in [`Monomial`] basis.
  /// - `rhs`: The divisor polynomial in [`Monomial`] basis.
  ///
  /// ## Returns:
  /// - A tuple of two polynomials in [`Monomial`] basis:
  ///   - The first element is the quotient polynomial.
  ///   - The second element is the remainder polynomial.
  // fn quotient_and_remainder<const D2: usize>(
  //   self,
  //   rhs: Polynomial<Monomial, F, D2>,
  // ) -> (Self, Self) {
  //   // Initial quotient value
  //   let mut q = vec![];

  //   // Initial remainder value is our numerator polynomial
  //   let mut p = self.coefficients.to_vec();

  //   // Leading coefficient of the denominator
  //   let c = rhs.leading_coefficient();

  //   // Create quotient polynomial
  //   let mut diff = D - D2;
  //   // if diff < 0 {
  //   //   return (Self::new(vec![F::ZERO]), p);
  //   // }
  //   let mut q_coeffs = vec![F::ZERO; diff as usize + 1];

  //   // Perform the repeated long division algorithm
  //   while diff >= 0 {
  //     let s = p.leading_coefficient() * c.inverse().unwrap();
  //     q_coeffs[diff as usize] = s;
  //     p -= rhs.pow_mult(s, diff as usize);
  //     p.trim_zeros();
  //     diff = p.degree() as isize - rhs.degree() as isize;
  //   }
  //   // let q = Polynomial<Monomial, F,
  //   (q, p)
  // }

  /// Computes the [Discrete Fourier Transform](https://en.wikipedia.org/wiki/Discrete_Fourier_transform)
  /// of the polynomial in the [`Monomial`] basis by evaluating the polynomial at the roots of
  /// unity.
  /// This also converts a polynomial from [`Monomial`] to [`Lagrange`] [`Basis`] with node points
  /// given by the roots of unity.
  ///
  /// ## Returns:
  /// - A new polynomial in the [`Lagrange`] [`Basis`] that is the result of converting the
  ///   evaluation of the polynomial at the roots of unity.
  ///
  /// ## Panics
  /// - This function will panic in calling [`FiniteField::primitive_root_of_unity`] if the field
<<<<<<< HEAD
  /// does not have roots of unity for the degree of the polynomial.
  pub fn dft(&self) -> Polynomial<Lagrange<F>, F, D> {
=======
  ///   does not have roots of unity for the degree of the polynomial.
  pub fn dft(&self) -> Polynomial<Lagrange<F>, F> {
>>>>>>> 55dd17bc
    let n = self.num_terms();
    let primitive_root_of_unity = F::primitive_root_of_unity(n);

    let coeffs: Vec<F> = (0..n)
      .map(|i| {
        self
          .coefficients
          .iter()
          .enumerate()
          .fold(F::ZERO, |acc, (j, &coeff)| acc + coeff * primitive_root_of_unity.pow(i * j))
      })
      .collect();
    Polynomial::<Lagrange<F>, F, D>::new(
      coeffs.try_into().unwrap_or_else(|v: Vec<F>| {
        panic!("Expected a Vec of length {} but it was {}", D, v.len())
      }),
    )
  }

  // / Computes DFT using radix-2 cooley-tukey [Fast Fourier Transform](). Converts a polynomial in
  // / [`Monomial`] [`Basis`] to [`Lagrange`] basis by evaluating the polynomial at roots of unity.
  // /
  // /
  // /
  // / Assumes: polynomial degree is power of 2.
  // #[cfg(feature = "fft")]
  // pub fn fft(&self) -> Polynomial<Lagrange<F>, F> {
  //   assert!(self.degree().is_power_of_two());
  //   let n = self.degree();
  //   let mut y = vec![F::ZERO; n];

  //   let logn = n.ilog2();
  //   for i in 0..n {
  //     y[bit_reversal(i as u32, logn) as usize] = self.coefficients[i];
  //   }

  //   for i in 1..logn + 1 {}

  //   Polynomial::<Lagrange<F>, F>::new(y)
  // }
}

// fn bit_reversal(mut num: u32, n: u32) -> u32 {
//   let mut result = 0;
//   for _ in 0..n {
//     result <<= 1;
//     result |= num & 1;
//     num >>= 1;
//   }
//   result
// }

impl<const P: usize, const D: usize> Display for Polynomial<Monomial, PrimeField<P>, D> {
  fn fmt(&self, f: &mut Formatter<'_>) -> fmt::Result {
    let mut first = true;
    for (i, c) in self.coefficients.iter().enumerate() {
      if !first {
        write!(f, " + ")?;
      }
      first = false;
      if i == 0 {
        write!(f, "{}", c)?;
      } else {
        write!(f, "{}x^{}", c, i)?;
      }
    }
    Ok(())
  }
}

impl<F: FiniteField, const D: usize> Polynomial<Lagrange<F>, F, D> {
  /// Create a new polynomial in [`Lagrange`] basis by supplying a number of coefficients.
  /// Assumes that a field has a root of unity for the amount of terms given in the coefficients.
  ///
  /// ## Arguments:
  /// - `coefficients`: A vector of field elements representing the coefficients of the polynomial
  ///   in the [`Lagrange`] basis.
  ///
  /// ## Returns:
  /// - A new polynomial in the [`Lagrange`] basis with the given coefficients.
  ///
  /// ## Panics
  /// - This function will panic if the field does not have roots of unity for the length of the
  ///   polynomial.
  pub fn new(coefficients: [F; D]) -> Self {
    // Check that the polynomial degree divides the field order so that there are roots of unity.
    let n = coefficients.len();
    assert_eq!((F::ORDER - 1) % n, 0);
    let primitive_root = F::primitive_root_of_unity(n);
    let nodes: Vec<F> = (0..n).map(|i| primitive_root.pow(i)).collect();

    Self { coefficients, basis: Lagrange { nodes } }
  }

  /// Evaluate the polynomial in the [`Lagrange`] basis at a given field element `x`.
  /// This is done by evaluating the Lagrange polynomial at `x` using the nodes of the Lagrange
  /// basis. The Lagrange polynomial is given by:
  /// $$
  /// L(x) = \sum_{j=0}^{n-1} \left( \frac{w_j}{x - x_j} \right) y_j
  /// $$
  /// where $w_j = \prod_{m \neq j} (x_j - x_m)^{-1}$ and $y_j$ are the coefficients of the
  /// polynomial. The evaluation of the polynomial at `x` is then given by $L(x)$.
  ///
  /// ## Arguments:
  /// - `x`: The field element as [`FiniteField`] at which to evaluate the polynomial.
  ///
  /// ## Returns:
  /// - The result of evaluating the polynomial at `x` which is an element of the associated
  ///   [`FiniteField`].
  pub fn evaluate(&self, x: F) -> F {
    let n = self.coefficients.len();

    // w_j = \Pi_{m \neq j} (x_j - x_m)^{-1}
    let mut weights = vec![F::ONE; n];
    weights.iter_mut().enumerate().for_each(|(idx, w)| {
      for m in 0..n {
        if idx != m {
          *w *= F::ONE.div(self.basis.nodes[idx] - self.basis.nodes[m]);
        }
      }
    });

    // l(x) = \Pi_{i=0}^{n-1} (x - x_i)
    let l = move |x: F| {
      let mut val = F::ONE;
      for i in 0..n {
        val *= x - self.basis.nodes[i];
      }
      val
    };

    // L(x) = l(x) * \Sigma_{j=0}^{n-1}  (w_j / (x - x_j)) y_j
    l(x)
      * weights.iter().zip(self.coefficients.iter()).zip(self.basis.nodes.iter()).fold(
        F::ZERO,
        |acc, ((w, &c), &n)| {
          if n == x {
            return c;
          }
          acc + c * *w / (x - n)
        },
      )
  }
}

impl<const P: usize, const D: usize> Display
  for Polynomial<Lagrange<PrimeField<P>>, PrimeField<P>, D>
{
  fn fmt(&self, f: &mut Formatter<'_>) -> fmt::Result {
    let d = self.num_terms() - 1;
    for (idx, (coeff, node)) in self.coefficients.iter().zip(self.basis.nodes.iter()).enumerate() {
      if idx == d {
        write!(f, "{}*l_{}(x)", coeff, node)?;
        break;
      }
      write!(f, "{}*l_{}(x) + ", coeff, node)?;
    }
    Ok(())
  }
}

impl<const N: usize, F: FiniteField, const D: usize> From<[F; N]> for Polynomial<Monomial, F, D> {
  /// Convert from an array of field elements into a polynomial in the [`Monomial`] basis.
  ///
  /// **Note**: if new polynomial degree > old, then copy till old else pad new polynomial with zero
  fn from(coeffs: [F; N]) -> Self {
    let mut new_coeffs = [F::ZERO; D];

    let copy_size = if N < D { N } else { D };
    new_coeffs[..copy_size].copy_from_slice(&coeffs[..copy_size]);

    Self { coefficients: new_coeffs, basis: Monomial }
  }
}

impl<const N: usize, const P: usize, const D: usize> From<GaloisField<N, P>>
  for Polynomial<Monomial, PrimeField<P>, D>
{
  /// Convert from an [`Ext`] field element into a polynomial in the [`Monomial`] basis.
  fn from(ext: GaloisField<N, P>) -> Self { Self::from(ext.coeffs) }
}<|MERGE_RESOLUTION|>--- conflicted
+++ resolved
@@ -225,13 +225,8 @@
   ///
   /// ## Panics
   /// - This function will panic in calling [`FiniteField::primitive_root_of_unity`] if the field
-<<<<<<< HEAD
   /// does not have roots of unity for the degree of the polynomial.
   pub fn dft(&self) -> Polynomial<Lagrange<F>, F, D> {
-=======
-  ///   does not have roots of unity for the degree of the polynomial.
-  pub fn dft(&self) -> Polynomial<Lagrange<F>, F> {
->>>>>>> 55dd17bc
     let n = self.num_terms();
     let primitive_root_of_unity = F::primitive_root_of_unity(n);
 
