//! This module contains the implementation for the Advanced Encryption Standard (AES) encryption
//! and decryption.
#![cfg_attr(not(doctest), doc = include_str!("./README.md"))]

use std::ops::Mul;

use itertools::Itertools;

use crate::field::{extension::AESFieldExtension, prime::AESField};

pub mod sbox;
#[cfg(test)] pub mod tests;

<<<<<<< HEAD
use super::{BlockCipher, SymmetricEncryption};
use crate::encryption::symmetric::aes::sbox::{INVERSE_SBOX, SBOX};
=======
use super::SymmetricEncryption;
use crate::{
  encryption::symmetric::aes::sbox::{INVERSE_SBOX, SBOX},
  field::FiniteField,
};
>>>>>>> c218d470

/// A block in AES represents a 128-bit sized message data.
#[derive(Debug, Clone, Copy, PartialEq)]
pub struct Block(pub [u8; 16]);

impl From<Vec<u8>> for Block {
  fn from(value: Vec<u8>) -> Self {
    assert!(value.len() == 16);
    let val: [u8; 16] = value
      .try_into()
      .unwrap_or_else(|v: Vec<u8>| panic!("expected a vec of len: {} but got: {}", 16, v.len()));
    Self(val)
  }
}

impl AsRef<[u8]> for Block {
  fn as_ref(&self) -> &[u8] { &self.0 }
}

impl AsMut<[u8]> for Block {
  fn as_mut(&mut self) -> &mut [u8] { self.0.as_mut() }
}

///  A word in AES represents a 32-bit array of data.
pub type Word = [u8; 4];

/// A generic N-bit key.
#[derive(Debug, Copy, Clone, PartialEq, Eq)]
pub struct Key<const N: usize>
where [(); N / 8]: {
  inner: [u8; N / 8],
}

impl<const N: usize> Key<N>
where [(); N / 8]:
{
  /// Creates a new `Key` of size `N` bits.
  pub fn new(key_bytes: [u8; N / 8]) -> Self { Self { inner: key_bytes } }
}

impl<const N: usize> std::ops::Deref for Key<N>
where [(); N / 8]:
{
  type Target = [u8; N / 8];

  fn deref(&self) -> &Self::Target { &self.inner }
}

impl<const N: usize> SymmetricEncryption for AES<N>
where [(); N / 8]:
{
  type Block = Block;
  type Key = Key<N>;

  /// Encrypt a message of size [`Block`] with a [`Key`] of size `N`-bits.
  ///
  /// ## Example
  /// ```rust
  /// #![feature(generic_const_exprs)]
  ///
  /// use rand::{thread_rng, Rng};
  /// use ronkathon::encryption::symmetric::{
  ///   aes::{Block, Key, AES},
  ///   SymmetricEncryption,
  /// };
  ///
  /// let mut rng = thread_rng();
  /// let key = Key::<128>::new(rng.gen());
  /// let plaintext = rng.gen();
  /// let encrypted = AES::encrypt(&key, &Block(plaintext));
  /// ```
  fn encrypt(key: &Self::Key, plaintext: &Self::Block) -> Self::Block {
    let num_rounds = match N {
      128 => 10,
      192 => 12,
      256 => 14,
      _ => panic!("AES only supports key sizes 128, 192 and 256 bits. You provided: {N}"),
    };

    Self::aes_encrypt(&plaintext.0, key, num_rounds)
  }

<<<<<<< HEAD
=======
  /// Decrypt a ciphertext of size [`Block`] with a [`Key`] of size `N`-bits.
  ///
  /// ## Example
  /// ```rust
  /// #![feature(generic_const_exprs)]
  ///
  /// use rand::{thread_rng, Rng};
  /// use ronkathon::encryption::symmetric::{
  ///   aes::{Key, AES},
  ///   SymmetricEncryption,
  /// };
  ///
  /// let mut rng = thread_rng();
  /// let key = Key::<128>::new(rng.gen());
  /// let plaintext = rng.gen();
  /// let encrypted = AES::encrypt(&key, &plaintext);
  /// let decrypted = AES::decrypt(&key, &encrypted);
  /// ```
>>>>>>> c218d470
  fn decrypt(key: &Self::Key, ciphertext: &Self::Block) -> Self::Block {
    let num_rounds = match N {
      128 => 10,
      192 => 12,
      256 => 14,
      _ => panic!("AES only supports key sizes 128, 192 and 256 bits. You provided: {N}"),
    };

<<<<<<< HEAD
    Self::aes_decrypt(&ciphertext.0, key, num_rounds)
=======
    Self::aes_decrypt(ciphertext, key, num_rounds)
>>>>>>> c218d470
  }
}

/// Contains the values given by [x^(i-1), {00}, {00}, {00}], with x^(i-1)
/// being powers of x in the field GF(2^8).
///
/// NOTE: i starts at 1, not 0.
const ROUND_CONSTANTS: [[u8; 4]; 10] = [
  [0x01, 0x00, 0x00, 0x00],
  [0x02, 0x00, 0x00, 0x00],
  [0x04, 0x00, 0x00, 0x00],
  [0x08, 0x00, 0x00, 0x00],
  [0x10, 0x00, 0x00, 0x00],
  [0x20, 0x00, 0x00, 0x00],
  [0x40, 0x00, 0x00, 0x00],
  [0x80, 0x00, 0x00, 0x00],
  [0x1B, 0x00, 0x00, 0x00],
  [0x36, 0x00, 0x00, 0x00],
];

/// A struct containing an instance of an AES encryption/decryption.
#[derive(Clone)]
pub struct AES<const N: usize> {}

/// Instead of arranging its bytes in a line (array),
/// AES operates on a grid, specifically a 4x4 column-major array:
///
/// [[b_0, b_4, b_8,  b_12],
///  [b_1, b_5, b_9,  b_13],
///  [b_2, b_6, b_10, b_14],
///  [b_3, b_7, b_11, b_15]]
///
/// where b_i is the i-th byte. This is also how we will layout
/// bytes in our `State`.
#[derive(Debug, Default, Clone, Copy, PartialEq)]
struct State([[u8; 4]; 4]);

<<<<<<< HEAD
/// Multiplies a 8-bit number in the Galois field GF(2^8). This is done using "carry-less
/// multiplication" or "bitwise multiplication", where the binary representation of each
/// element is treated as a polynomial.
///
/// NOTE: this multiplication is not commutative - ie. A * B may not equal B * A.
fn galois_multiplication(mut col: u8, mut multiplicant: usize) -> u8 {
  let mut product = 0;

  for _ in 0..8 {
    if multiplicant & 1 == 1 {
      product ^= col;
    }

    let hi_bit = col & 0x80;
    col <<= 1;
    if hi_bit == 0x80 {
      col ^= 0x1B; // This XOR brings the value back into the field if an overflow occurs
                   // (ie. hi_bit is set)
    }

    multiplicant >>= 1;
  }
=======
/// Multiplies a 8-bit number in the Galois field GF(2^8).
///
/// This is defined on two bytes in two steps:
///
/// 1) The two polynomials that represent the bytes are multiplied as polynomials,
/// 2) The resulting polynomial is reduced modulo the following fixed polynomial: m(x) = x^8 + x^4 +
///    x^3 + x + 1
///
/// The above steps are implemented in [`AESFieldExtension`], within the operation traits.
///
/// Note that in most AES implementations, this is done using "carry-less" multiplication -
/// to see how this works in more concretely in field arithmetic, this implementation uses an actual
/// polynomial implementation.
fn galois_multiplication(mut col: u8, mut multiplicand: u8) -> u8 {
  // Decompose bits into degree-7 polynomials.
  let mut col_bits: [AESField; 8] = [AESField::ZERO; 8];
  let mut mult_bits: [AESField; 8] = [AESField::ZERO; 8];
  for i in 0..8 {
    col_bits[i] = AESField::new((col & 1).into());
    mult_bits[i] = AESField::new((multiplicand & 1).into());
    col >>= 1;
    multiplicand >>= 1;
  }

  let col_poly = AESFieldExtension::new(col_bits);
  let mult_poly = AESFieldExtension::new(mult_bits);
  let res = col_poly.mul(mult_poly);

  let mut product: u8 = 0;
  for i in 0..8 {
    product += res.coeffs[i].value as u8 * 2_u8.pow(i as u32);
  }

>>>>>>> c218d470
  product
}

impl<const N: usize> AES<N>
where [(); N / 8]:
{
  /// Performs the cipher, with key size of `N` (in bits), as seen in Figure 5 of the document
  /// linked in the front-page.
  fn aes_encrypt(plaintext: &[u8; 16], key: &Key<N>, num_rounds: usize) -> Block {
    assert!(!key.is_empty(), "Key is not instantiated");

    let key_len_words = N / 32;
    let mut round_keys_words = Vec::with_capacity(key_len_words * (num_rounds + 1));
    Self::key_expansion(*key, &mut round_keys_words, key_len_words, num_rounds);
    let mut round_keys = round_keys_words.chunks_exact(4);

    let mut state = State(
      plaintext
        .chunks(4)
        .map(|c| c.try_into().unwrap())
        .collect::<Vec<[u8; 4]>>()
        .try_into()
        .unwrap(),
    );
    assert!(state != State::default(), "State is not instantiated");

    // Round 0 - add round key
    Self::add_round_key(&mut state, round_keys.next().unwrap());

    // Rounds 1 to N - 1
    for _ in 1..num_rounds {
      Self::sub_bytes(&mut state);
      Self::shift_rows(&mut state);
      Self::mix_columns(&mut state);
      Self::add_round_key(&mut state, round_keys.next().unwrap());
    }

    // Last round - we do not mix columns here.
    Self::sub_bytes(&mut state);
    Self::shift_rows(&mut state);
    Self::add_round_key(&mut state, round_keys.next().unwrap());

    assert!(
      round_keys.remainder().is_empty(),
      "Round keys not fully consumed - perhaps check key expansion?"
    );

    Block(state.0.into_iter().flatten().collect::<Vec<_>>().try_into().unwrap())
  }

  /// Deciphers a given `ciphertext`, with key size of `N` (in bits), as seen in Figure 5 of the
  /// document linked in the front-page.
  fn aes_decrypt(ciphertext: &[u8; 16], key: &Key<N>, num_rounds: usize) -> Block {
    assert!(!key.is_empty(), "Key is not instantiated");

    let key_len_words = N / 32;
    let mut round_keys_words = Vec::with_capacity(key_len_words * (num_rounds + 1));
    Self::key_expansion(*key, &mut round_keys_words, key_len_words, num_rounds);
    // For decryption; we use the round keys from the back, so we iterate from the back here.
    let mut round_keys = round_keys_words.chunks_exact(4).rev();

    let mut state = State(
      ciphertext
        .chunks(4)
        .map(|c| c.try_into().unwrap())
        .collect::<Vec<[u8; 4]>>()
        .try_into()
        .unwrap(),
    );
    assert!(state != State::default(), "State is not instantiated");

    // Round 0 - add round key
    Self::add_round_key(&mut state, round_keys.next().unwrap());

    // Rounds 1 to N - 1
    for _ in 1..num_rounds {
      Self::inv_shift_rows(&mut state);
      Self::inv_sub_bytes(&mut state);
      Self::add_round_key(&mut state, round_keys.next().unwrap());
      Self::inv_mix_columns(&mut state);
    }

    // Last round - we do not mix columns here.
    Self::inv_shift_rows(&mut state);
    Self::inv_sub_bytes(&mut state);
    Self::add_round_key(&mut state, round_keys.next().unwrap());

    assert!(
      round_keys.next().is_none(),
      "Round keys not fully consumed - perhaps check key expansion?"
    );

    state.0.into_iter().flatten().collect::<Vec<_>>().into()
  }

  /// Deciphers a given `ciphertext`, with key size of `N` (in bits), as seen in Figure 5 of the
  /// document linked in the front-page.
  fn aes_decrypt(ciphertext: &[u8; 16], key: &Key<N>, num_rounds: usize) -> Block {
    assert!(!key.is_empty(), "Key is not instantiated");

    let key_len_words = N / 32;
    let mut round_keys_words = Vec::with_capacity(key_len_words * (num_rounds + 1));
    Self::key_expansion(*key, &mut round_keys_words, key_len_words, num_rounds);
    // For decryption; we use the round keys from the back, so we iterate from the back here.
    let mut round_keys = round_keys_words.chunks_exact(4).rev();

    let mut state = State(
      ciphertext
        .chunks(4)
        .map(|c| c.try_into().unwrap())
        .collect::<Vec<[u8; 4]>>()
        .try_into()
        .unwrap(),
    );
    assert!(state != State::default(), "State is not instantiated");

    // Round 0 - add round key
    Self::add_round_key(&mut state, round_keys.next().unwrap());

    // Rounds 1 to N - 1
    for _ in 1..num_rounds {
      Self::inv_shift_rows(&mut state);
      Self::inv_sub_bytes(&mut state);
      Self::add_round_key(&mut state, round_keys.next().unwrap());
      Self::inv_mix_columns(&mut state);
    }

    // Last round - we do not mix columns here.
    Self::inv_shift_rows(&mut state);
    Self::inv_sub_bytes(&mut state);
    Self::add_round_key(&mut state, round_keys.next().unwrap());

    assert!(
      round_keys.next().is_none(),
      "Round keys not fully consumed - perhaps check key expansion?"
    );

    state.0.into_iter().flatten().collect::<Vec<_>>().try_into().unwrap()
  }

  /// XOR a round key to its internal state.
  fn add_round_key(state: &mut State, round_key: &[[u8; 4]]) {
    for (col, word) in state.0.iter_mut().zip(round_key.iter()) {
      for (c, w) in col.iter_mut().zip(word.iter()) {
        *c ^= w;
      }
    }
  }

  /// Substitutes each byte [s_0, s_1, ..., s_15] with another byte according to a substitution box
  /// (usually referred to as an S-box).
  fn sub_bytes(state: &mut State) {
    for i in 0..4 {
      for j in 0..4 {
        state.0[i][j] = SBOX[state.0[i][j] as usize];
      }
    }
  }

  /// Substitutes each byte [s_0, s_1, ..., s_15] with another byte according to a substitution box
  /// (usually referred to as an S-box).
  ///
  /// Note that the only difference here from [`Self::sub_bytes`] is that we use a different
  /// substitution box [`INVERSE_SBOX`], which is derived differently.
  fn inv_sub_bytes(state: &mut State) {
    for i in 0..4 {
      for j in 0..4 {
        state.0[i][j] = INVERSE_SBOX[state.0[i][j] as usize];
      }
    }
  }

  /// Shift i-th row of i positions, for i ranging from 0 to 3.
  ///
  /// For row 0, no shifting occurs, for row 1, a **left** shift of 1 index occurs, ..
  ///
  /// Note that since our state is in column-major form, we transpose the state to a
  /// row-major form to make this step simpler.
  fn shift_rows(state: &mut State) {
    let len = state.0.len();
    let mut iters: Vec<_> = state.0.into_iter().map(|n| n.into_iter()).collect();

    // Transpose to row-major form
    let mut transposed: Vec<_> =
      (0..len).map(|_| iters.iter_mut().map(|n| n.next().unwrap()).collect::<Vec<_>>()).collect();

    for (r, i) in transposed.iter_mut().zip(0..4) {
      r.rotate_left(i);
<<<<<<< HEAD
    }
    let mut iters: Vec<_> = transposed.into_iter().map(|n| n.into_iter()).collect();

    state.0 = (0..len)
      .map(|_| iters.iter_mut().map(|n| n.next().unwrap()).collect::<Vec<_>>().try_into().unwrap())
      .collect::<Vec<_>>()
      .try_into()
      .unwrap();
  }

  /// The inverse of [`Self::shift_rows`].
  ///
  /// Shift i-th row of i positions, for i ranging from 0 to 3.
  ///
  /// For row 0, no shifting occurs, for row 1, a **right** shift of 1 index occurs, ..
  ///
  /// Note that since our state is in column-major form, we transpose the state to a
  /// row-major form to make this step simpler.
  fn inv_shift_rows(state: &mut State) {
    let len = state.0.len();
    let mut iters: Vec<_> = state.0.into_iter().map(|n| n.into_iter()).collect();

    // Transpose to row-major form
    let mut transposed: Vec<_> =
      (0..len).map(|_| iters.iter_mut().map(|n| n.next().unwrap()).collect::<Vec<_>>()).collect();

    for (r, i) in transposed.iter_mut().zip(0..4) {
      r.rotate_right(i);
=======
>>>>>>> c218d470
    }
    let mut iters: Vec<_> = transposed.into_iter().map(|n| n.into_iter()).collect();

    state.0 = (0..len)
      .map(|_| iters.iter_mut().map(|n| n.next().unwrap()).collect::<Vec<_>>().try_into().unwrap())
      .collect::<Vec<_>>()
      .try_into()
      .unwrap();
  }

  /// The inverse of [`Self::shift_rows`].
  ///
  /// Shift i-th row of i positions, for i ranging from 0 to 3.
  ///
  /// For row 0, no shifting occurs, for row 1, a **right** shift of 1 index occurs, ..
  ///
  /// Note that since our state is in column-major form, we transpose the state to a
  /// row-major form to make this step simpler.
  fn inv_shift_rows(state: &mut State) {
    let len = state.0.len();
    let mut iters: Vec<_> = state.0.into_iter().map(|n| n.into_iter()).collect();

    // Transpose to row-major form
    let mut transposed: Vec<_> =
      (0..len).map(|_| iters.iter_mut().map(|n| n.next().unwrap()).collect::<Vec<_>>()).collect();

    for (r, i) in transposed.iter_mut().zip(0..4) {
      r.rotate_right(i);
    }
    let mut iters: Vec<_> = transposed.into_iter().map(|n| n.into_iter()).collect();

    state.0 = (0..len)
      .map(|_| iters.iter_mut().map(|n| n.next().unwrap()).collect::<Vec<_>>().try_into().unwrap())
      .collect::<Vec<_>>()
      .try_into()
      .unwrap();
  }

  /// Mixes the data in each of the 4 columns with a single fixed matrix, with its entries taken
  /// from the word [a_0, a_1, a_2, a_3] = [{02}, {01}, {01}, {03}] (hex) (or [2, 1, 1, 3] in
  /// decimal).
  ///
  /// This is done by interpreting both the byte from the state and the byte from the fixed matrix
  /// as degree-7 polynomials and doing multiplication in the GF(2^8) field. For details, see
  /// [`galois_multiplication`].
  fn mix_columns(state: &mut State) {
    for col in state.0.iter_mut() {
      let tmp = *col;

      // 2a0 + 3a1 + a2 + a3
      col[0] =
        galois_multiplication(tmp[0], 2) ^ tmp[3] ^ tmp[2] ^ galois_multiplication(tmp[1], 3);
      // a0 + 2a1 + 3a2 + a3
      col[1] =
        galois_multiplication(tmp[1], 2) ^ tmp[0] ^ tmp[3] ^ galois_multiplication(tmp[2], 3);
      // a0 + a1 + 2a2 + 3a3
      col[2] =
        galois_multiplication(tmp[2], 2) ^ tmp[1] ^ tmp[0] ^ galois_multiplication(tmp[3], 3);
      // 3a0 + a1 + a2 + 2a3
      col[3] =
        galois_multiplication(tmp[3], 2) ^ tmp[2] ^ tmp[1] ^ galois_multiplication(tmp[0], 3);
    }
  }

  /// The inverse of [`Self::mix_columns`].
  ///
<<<<<<< HEAD
  /// Applies the same linear transformation to each of the four columns of the state.
  ///
  /// Mix columns is done as such:
  ///
  /// Each column of bytes is treated as a 4-term polynomial, multiplied modulo x^4 + 1 with a
  /// fixed polynomial a^-1(x) = 11x^3 + 13x^2 + 9x + 14, which is the inverse of the polynomial
  /// used in [`Self::mix_columns`]. This is done using matrix multiplication.
=======
  /// Mixes the data in each of the 4 columns with a single fixed matrix, with its entries taken
  /// from the word [a_0, a_1, a_2, a_3] = [{0e}, {09}, {0d}, {0b}] (or [14, 9, 13, 11] in decimal).
  ///
  /// This is done by interpreting both the byte from the state and the byte from the fixed matrix
  /// as degree-7 polynomials and doing multiplication in the GF(2^8) field. For details, see
  /// [`galois_multiplication`].
>>>>>>> c218d470
  fn inv_mix_columns(state: &mut State) {
    for col in state.0.iter_mut() {
      let tmp = *col;

      // 14a0 + 11a1 + 13a2 + 9a3
      col[0] = galois_multiplication(tmp[0], 14)
        ^ galois_multiplication(tmp[3], 9)
        ^ galois_multiplication(tmp[2], 13)
        ^ galois_multiplication(tmp[1], 11);
      // 9a0 + 14a1 + 11a2 + 13a3
      col[1] = galois_multiplication(tmp[1], 14)
        ^ galois_multiplication(tmp[0], 9)
        ^ galois_multiplication(tmp[3], 13)
        ^ galois_multiplication(tmp[2], 11);
      // 13a0 + 9a1 + 14a2 + 11a3
      col[2] = galois_multiplication(tmp[2], 14)
        ^ galois_multiplication(tmp[1], 9)
        ^ galois_multiplication(tmp[0], 13)
        ^ galois_multiplication(tmp[3], 11);
      // 11a0 + 13a1 + 9a2 + 14a3
      col[3] = galois_multiplication(tmp[3], 14)
        ^ galois_multiplication(tmp[2], 9)
        ^ galois_multiplication(tmp[1], 13)
        ^ galois_multiplication(tmp[0], 11);
    }
  }

  /// In AES, rotword() is just a one-byte left circular shift.
  fn rotate_word(word: &mut [u8; 4]) { word.rotate_left(1) }

  /// In AES, subword() is just an application of the S-box to each of the
  /// four bytes of a word.
  fn sub_word(mut word: [u8; 4]) -> [u8; 4] {
    word.iter_mut().for_each(|b| *b = SBOX[*b as usize]);

    word
  }

  /// Generates a key schedule based on a given cipher key `Key`, generating a total of
  /// `Nb * (Nr + 1)` words, where Nb = size of block (in words), and Nr = number of rounds.
  /// Nr is determined by the size `N` of the key. Every 4-word chunk from this output
  /// is used as a round key.
  ///
  /// Key expansion ensures that each key used per round is different, introducing additional
  /// complexity and diffusion.
  fn key_expansion(
    key: Key<N>,
    round_keys_words: &mut Vec<Word>,
    key_len: usize,
    num_rounds: usize,
  ) {
    let block_num_words = 128 / 32;

    let out_len = block_num_words * (num_rounds + 1);
    let key_words: Vec<Word> = key.chunks(4).map(|c| c.try_into().unwrap()).collect();
    round_keys_words.extend(key_words);

    for i in key_len..(block_num_words * (num_rounds + 1)) {
      let mut last = *round_keys_words.last().unwrap();

      if i % key_len == 0 {
        Self::rotate_word(&mut last);
        last = (u32::from_le_bytes(Self::sub_word(last))
          ^ u32::from_le_bytes(ROUND_CONSTANTS[(i / key_len) - 1]))
        .to_le_bytes();
      } else if key_len > 6 && i % key_len == 4 {
        last = Self::sub_word(last)
      }

      let round_key = round_keys_words[i - key_len]
        .iter()
        .zip(last.iter())
        .map(|(w, l)| w ^ l)
        .collect_vec()
        .try_into()
        .unwrap();
      round_keys_words.push(round_key);
    }

    assert_eq!(
      round_keys_words.len(),
      out_len,
      "Wrong number of words output during key expansion"
    );
  }
}

impl<const N: usize> BlockCipher for AES<N>
where [(); N / 8]:
{
  type Block = Block;
  type Key = Key<N>;

  const BLOCK_SIZE: usize = 16;

  fn encrypt_block(key: &Self::Key, plaintext: &Self::Block) -> Self::Block {
    Self::encrypt(key, plaintext)
  }

  fn decrypt_block(key: &Self::Key, ciphertext: &Self::Block) -> Self::Block {
    Self::decrypt(key, ciphertext)
  }
}<|MERGE_RESOLUTION|>--- conflicted
+++ resolved
@@ -11,16 +11,11 @@
 pub mod sbox;
 #[cfg(test)] pub mod tests;
 
-<<<<<<< HEAD
 use super::{BlockCipher, SymmetricEncryption};
-use crate::encryption::symmetric::aes::sbox::{INVERSE_SBOX, SBOX};
-=======
-use super::SymmetricEncryption;
 use crate::{
   encryption::symmetric::aes::sbox::{INVERSE_SBOX, SBOX},
   field::FiniteField,
 };
->>>>>>> c218d470
 
 /// A block in AES represents a 128-bit sized message data.
 #[derive(Debug, Clone, Copy, PartialEq)]
@@ -103,8 +98,6 @@
     Self::aes_encrypt(&plaintext.0, key, num_rounds)
   }
 
-<<<<<<< HEAD
-=======
   /// Decrypt a ciphertext of size [`Block`] with a [`Key`] of size `N`-bits.
   ///
   /// ## Example
@@ -123,7 +116,6 @@
   /// let encrypted = AES::encrypt(&key, &plaintext);
   /// let decrypted = AES::decrypt(&key, &encrypted);
   /// ```
->>>>>>> c218d470
   fn decrypt(key: &Self::Key, ciphertext: &Self::Block) -> Self::Block {
     let num_rounds = match N {
       128 => 10,
@@ -132,11 +124,7 @@
       _ => panic!("AES only supports key sizes 128, 192 and 256 bits. You provided: {N}"),
     };
 
-<<<<<<< HEAD
     Self::aes_decrypt(&ciphertext.0, key, num_rounds)
-=======
-    Self::aes_decrypt(ciphertext, key, num_rounds)
->>>>>>> c218d470
   }
 }
 
@@ -174,30 +162,6 @@
 #[derive(Debug, Default, Clone, Copy, PartialEq)]
 struct State([[u8; 4]; 4]);
 
-<<<<<<< HEAD
-/// Multiplies a 8-bit number in the Galois field GF(2^8). This is done using "carry-less
-/// multiplication" or "bitwise multiplication", where the binary representation of each
-/// element is treated as a polynomial.
-///
-/// NOTE: this multiplication is not commutative - ie. A * B may not equal B * A.
-fn galois_multiplication(mut col: u8, mut multiplicant: usize) -> u8 {
-  let mut product = 0;
-
-  for _ in 0..8 {
-    if multiplicant & 1 == 1 {
-      product ^= col;
-    }
-
-    let hi_bit = col & 0x80;
-    col <<= 1;
-    if hi_bit == 0x80 {
-      col ^= 0x1B; // This XOR brings the value back into the field if an overflow occurs
-                   // (ie. hi_bit is set)
-    }
-
-    multiplicant >>= 1;
-  }
-=======
 /// Multiplies a 8-bit number in the Galois field GF(2^8).
 ///
 /// This is defined on two bytes in two steps:
@@ -231,7 +195,6 @@
     product += res.coeffs[i].value as u8 * 2_u8.pow(i as u32);
   }
 
->>>>>>> c218d470
   product
 }
 
@@ -327,51 +290,6 @@
     state.0.into_iter().flatten().collect::<Vec<_>>().into()
   }
 
-  /// Deciphers a given `ciphertext`, with key size of `N` (in bits), as seen in Figure 5 of the
-  /// document linked in the front-page.
-  fn aes_decrypt(ciphertext: &[u8; 16], key: &Key<N>, num_rounds: usize) -> Block {
-    assert!(!key.is_empty(), "Key is not instantiated");
-
-    let key_len_words = N / 32;
-    let mut round_keys_words = Vec::with_capacity(key_len_words * (num_rounds + 1));
-    Self::key_expansion(*key, &mut round_keys_words, key_len_words, num_rounds);
-    // For decryption; we use the round keys from the back, so we iterate from the back here.
-    let mut round_keys = round_keys_words.chunks_exact(4).rev();
-
-    let mut state = State(
-      ciphertext
-        .chunks(4)
-        .map(|c| c.try_into().unwrap())
-        .collect::<Vec<[u8; 4]>>()
-        .try_into()
-        .unwrap(),
-    );
-    assert!(state != State::default(), "State is not instantiated");
-
-    // Round 0 - add round key
-    Self::add_round_key(&mut state, round_keys.next().unwrap());
-
-    // Rounds 1 to N - 1
-    for _ in 1..num_rounds {
-      Self::inv_shift_rows(&mut state);
-      Self::inv_sub_bytes(&mut state);
-      Self::add_round_key(&mut state, round_keys.next().unwrap());
-      Self::inv_mix_columns(&mut state);
-    }
-
-    // Last round - we do not mix columns here.
-    Self::inv_shift_rows(&mut state);
-    Self::inv_sub_bytes(&mut state);
-    Self::add_round_key(&mut state, round_keys.next().unwrap());
-
-    assert!(
-      round_keys.next().is_none(),
-      "Round keys not fully consumed - perhaps check key expansion?"
-    );
-
-    state.0.into_iter().flatten().collect::<Vec<_>>().try_into().unwrap()
-  }
-
   /// XOR a round key to its internal state.
   fn add_round_key(state: &mut State, round_key: &[[u8; 4]]) {
     for (col, word) in state.0.iter_mut().zip(round_key.iter()) {
@@ -420,37 +338,6 @@
 
     for (r, i) in transposed.iter_mut().zip(0..4) {
       r.rotate_left(i);
-<<<<<<< HEAD
-    }
-    let mut iters: Vec<_> = transposed.into_iter().map(|n| n.into_iter()).collect();
-
-    state.0 = (0..len)
-      .map(|_| iters.iter_mut().map(|n| n.next().unwrap()).collect::<Vec<_>>().try_into().unwrap())
-      .collect::<Vec<_>>()
-      .try_into()
-      .unwrap();
-  }
-
-  /// The inverse of [`Self::shift_rows`].
-  ///
-  /// Shift i-th row of i positions, for i ranging from 0 to 3.
-  ///
-  /// For row 0, no shifting occurs, for row 1, a **right** shift of 1 index occurs, ..
-  ///
-  /// Note that since our state is in column-major form, we transpose the state to a
-  /// row-major form to make this step simpler.
-  fn inv_shift_rows(state: &mut State) {
-    let len = state.0.len();
-    let mut iters: Vec<_> = state.0.into_iter().map(|n| n.into_iter()).collect();
-
-    // Transpose to row-major form
-    let mut transposed: Vec<_> =
-      (0..len).map(|_| iters.iter_mut().map(|n| n.next().unwrap()).collect::<Vec<_>>()).collect();
-
-    for (r, i) in transposed.iter_mut().zip(0..4) {
-      r.rotate_right(i);
-=======
->>>>>>> c218d470
     }
     let mut iters: Vec<_> = transposed.into_iter().map(|n| n.into_iter()).collect();
 
@@ -517,22 +404,12 @@
 
   /// The inverse of [`Self::mix_columns`].
   ///
-<<<<<<< HEAD
-  /// Applies the same linear transformation to each of the four columns of the state.
-  ///
-  /// Mix columns is done as such:
-  ///
-  /// Each column of bytes is treated as a 4-term polynomial, multiplied modulo x^4 + 1 with a
-  /// fixed polynomial a^-1(x) = 11x^3 + 13x^2 + 9x + 14, which is the inverse of the polynomial
-  /// used in [`Self::mix_columns`]. This is done using matrix multiplication.
-=======
   /// Mixes the data in each of the 4 columns with a single fixed matrix, with its entries taken
   /// from the word [a_0, a_1, a_2, a_3] = [{0e}, {09}, {0d}, {0b}] (or [14, 9, 13, 11] in decimal).
   ///
   /// This is done by interpreting both the byte from the state and the byte from the fixed matrix
   /// as degree-7 polynomials and doing multiplication in the GF(2^8) field. For details, see
   /// [`galois_multiplication`].
->>>>>>> c218d470
   fn inv_mix_columns(state: &mut State) {
     for col in state.0.iter_mut() {
       let tmp = *col;
