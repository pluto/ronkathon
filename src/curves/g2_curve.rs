use self::field::gf_101_2::Ext2;
use super::*;

#[derive(Copy, Clone, Debug, Default, Eq, PartialEq, PartialOrd, Ord)]
pub struct G2Curve {}
// The Elliptic curve $y^2=x^3+3$, i.e.
// a = 0
// b = 3

impl CurveParams for G2Curve {
  type FieldElement = Ext2<GF101>;

  const EQUATION_A: Self::FieldElement = Ext2::<GF101>::ZERO;
  const EQUATION_B: Self::FieldElement = Ext2::<GF101>::new(GF101::new(3), GF101::ZERO);
  const GENERATOR: (Self::FieldElement, Self::FieldElement) = (
    Ext2::<GF101>::new(GF101::new(36), GF101::ZERO),
    Ext2::<GF101>::new(GF101::ZERO, GF101::new(31)),
  );
  const ORDER: u32 = 289;
  // extension field subgroup should have order r^2 where r is order of first group
<<<<<<< HEAD
  const THREE: QuadraticPlutoField<GF101> =
    QuadraticPlutoField::<GF101>::new(GF101::new(3), GF101::ZERO);
  const TWO: QuadraticPlutoField<GF101> = QuadraticPlutoField::<GF101>::TWO;
}

mod test {
  use super::*;
  use crate::curves::AffinePoint;
  type F = QuadraticPlutoField<GF101>;

  #[test]
  fn point_doubling() {
    let g = AffinePoint::<G2Curve>::generator();
    let two_g = g.point_doubling();
=======
  const THREE: Ext2<GF101> = Ext2::<GF101>::new(GF101::new(3), GF101::ZERO);
  const TWO: Ext2<GF101> = Ext2::<GF101>::new(GF101::TWO, GF101::ZERO);
}

// a naive impl with affine point

impl G2Curve {
  pub fn on_curve(x: Ext2<GF101>, y: Ext2<GF101>) -> (Ext2<GF101>, Ext2<GF101>) {
    println!("X: {:?}, Y: {:?}", x, y);
    // TODO Continue working on this
    //                  (   x  )  (  y   )  ( x , y )
    // example: plug in ((36, 0), (0, 31)): (36, 31t)
    // x = 36, y = 31t,
    // curve : y^2=x^3+3,

    // y = (31t)^2 = 52 * t^2
    // check if there are any x terms, if not, element is in base field
    let mut lhs = x;
    let mut rhs = y;
    if lhs.value[1] != GF101::ZERO {
      lhs = x * x * (-GF101::new(2)) - Self::EQUATION_B;
    } else {
      lhs = x * x * x - Self::EQUATION_B;
    }
    if y.value[1] != GF101::ZERO {
      // y has degree two so if there is a x -> there will be an x^2 term which we substitude with
      // -2 since... TODO explain this and relationship to embedding degree
      rhs *= -GF101::new(2);
    }
    // minus
    lhs -= Self::EQUATION_B;
    assert_eq!(lhs, rhs, "Point is not on curve");
    (x, y)
  }
}

mod tests {
  // use super::*;
  // use crate::curves::AffinePoint;
>>>>>>> aff73f7a

    let expected_2g = AffinePoint::<G2Curve>::new(
      F::new(GF101::new(90), GF101::ZERO),
      F::new(GF101::ZERO, GF101::new(82)),
    );
    let expected_g = AffinePoint::<G2Curve>::new(
      F::new(GF101::new(36), GF101::ZERO),
      F::new(GF101::ZERO, GF101::new(31)),
    );

    assert_eq!(two_g, expected_2g);
    assert_eq!(g, expected_g);

    let four_g = two_g.point_doubling();
  }

  #[test]
  fn scalar_multiplication_rhs() {
    let g = AffinePoint::<G2Curve>::generator();
    let two_g = g * 2;
    let expected_2g = g.point_doubling();
    assert_eq!(two_g, expected_2g);
    assert_eq!(-two_g, -expected_2g);
  }

  #[test]
  fn scalar_multiplication_lhs() {
    let g = AffinePoint::<G2Curve>::generator();
    let two_g = 2 * g;
    let expected_2g = g.point_doubling();
    assert_eq!(two_g, expected_2g);
    assert_eq!(-two_g, -expected_2g);
  }
}<|MERGE_RESOLUTION|>--- conflicted
+++ resolved
@@ -18,22 +18,6 @@
   );
   const ORDER: u32 = 289;
   // extension field subgroup should have order r^2 where r is order of first group
-<<<<<<< HEAD
-  const THREE: QuadraticPlutoField<GF101> =
-    QuadraticPlutoField::<GF101>::new(GF101::new(3), GF101::ZERO);
-  const TWO: QuadraticPlutoField<GF101> = QuadraticPlutoField::<GF101>::TWO;
-}
-
-mod test {
-  use super::*;
-  use crate::curves::AffinePoint;
-  type F = QuadraticPlutoField<GF101>;
-
-  #[test]
-  fn point_doubling() {
-    let g = AffinePoint::<G2Curve>::generator();
-    let two_g = g.point_doubling();
-=======
   const THREE: Ext2<GF101> = Ext2::<GF101>::new(GF101::new(3), GF101::ZERO);
   const TWO: Ext2<GF101> = Ext2::<GF101>::new(GF101::TWO, GF101::ZERO);
 }
@@ -73,7 +57,11 @@
 mod tests {
   // use super::*;
   // use crate::curves::AffinePoint;
->>>>>>> aff73f7a
+
+  #[test]
+  fn point_doubling() {
+    let g = AffinePoint::<G2Curve>::generator();
+    let two_g = g.point_doubling();
 
     let expected_2g = AffinePoint::<G2Curve>::new(
       F::new(GF101::new(90), GF101::ZERO),
