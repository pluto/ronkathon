//! Elliptic curve operations and types.

use super::*;

pub mod pluto_curve;

/// Elliptic curve parameters for a curve over a finite field in Weierstrass form
/// `y^2 = x^3 + ax + b`
pub trait EllipticCurve: Copy {
  /// The field for the curve coefficients.
  type Coefficient: FiniteField + Into<Self::BaseField>;

  /// Integer field element type
<<<<<<< HEAD
  type BaseField: FiniteField + Neg + Mul + Eq + PartialOrd;
=======
  type BaseField: FiniteField;
>>>>>>> e09a73a8

  /// Order of this elliptic curve, i.e. number of elements in the scalar field.
  const ORDER: u32;

  /// Coefficient `a` in the Weierstrass equation of this elliptic curve.
  const EQUATION_A: Self::Coefficient;

  /// Coefficient `b` in the Weierstrass equation of this elliptic curve.
  const EQUATION_B: Self::Coefficient;

  /// Generator of this elliptic curve.
  const GENERATOR: (Self::BaseField, Self::BaseField);
}

// TODO: A potential issue here is that you can have a point that is not on the curve created via
// this enum. This is a potential issue that should be addressed.
/// An Affine Coordinate Point on a Weierstrass elliptic curve
#[derive(Clone, Debug, Copy, PartialEq, Eq)]
pub enum AffinePoint<C: EllipticCurve> {
  /// A point on the curve.
  PointOnCurve(C::BaseField, C::BaseField),

  /// The point at infinity.
  Infinity,
}

impl<C: EllipticCurve> AffinePoint<C> {
  /// Create a new point on the curve so long as it satisfies the curve equation.
  ///
  /// If the point is not on the curve; validated by checking if `y^2 = x^3 + ax + b`.
  pub fn new(x: C::BaseField, y: C::BaseField) -> Self {
<<<<<<< HEAD
    assert_eq!(y * y, x * x * x + C::EQUATION_A * x + C::EQUATION_B, "Point is not on curve");
=======
    // okay so this is breaking because the curve equation doesn't know how to plug in polynomials.
    // y = 31x -> y^2 = 52x^2
    // x = 36 -> x^3 = 95 + 3
    // 52x^2 = 98 ???
    assert_eq!(
      y * y,
      x * x * x + C::EQUATION_A.into() * x + C::EQUATION_B.into(),
      "Point is not on curve"
    );
>>>>>>> e09a73a8
    Self::PointOnCurve(x, y)
  }
}

<<<<<<< HEAD
impl<C: CurveParams> Neg for AffinePoint<C> {
=======
// Example:
// Base

impl<C: EllipticCurve> Neg for AffinePoint<C> {
>>>>>>> e09a73a8
  type Output = AffinePoint<C>;

  fn neg(self) -> Self::Output {
    let (x, y) = match self {
      AffinePoint::PointOnCurve(x, y) => (x, -y),
      AffinePoint::Infinity => panic!("Cannot double point at infinity"),
    };
    AffinePoint::new(x, y)
  }
}

// TODO: This should likely use a `Self::ScalarField` instead of `u32`.
/// Scalar multiplication on the rhs: P*(u32)
<<<<<<< HEAD
impl<C: CurveParams> Mul<C::BaseField> for AffinePoint<C> {
=======
impl<C: EllipticCurve> Mul<u32> for AffinePoint<C> {
>>>>>>> e09a73a8
  type Output = AffinePoint<C>;

  fn mul(self, scalar: C::BaseField) -> Self::Output {
    let mut result = AffinePoint::Infinity;
    let mut base = self;
    let mut exp = scalar;

    while exp > C::BaseField::ZERO {
      if exp % C::BaseField::TWO == C::BaseField::ONE {
        result = result + base;
      }
      base = base.point_doubling();
      exp = exp / C::BaseField::TWO;
    }
    result
  }
}

/// Scalar multiplication on the Lhs (u32)*P
impl<C: EllipticCurve> std::ops::Mul<AffinePoint<C>> for u32 {
  type Output = AffinePoint<C>;

  fn mul(self, _rhs: AffinePoint<C>) -> Self::Output {
    let mut result = AffinePoint::Infinity;
    let mut base = AffinePoint::generator();
    let mut exp = self;

    while exp > 0 {
      if exp % 2 == 1 {
        result = result + base;
      }
      base = base.point_doubling();
      exp /= 2;
    }
    result
  }
}

impl<C: EllipticCurve> Add for AffinePoint<C> {
  type Output = AffinePoint<C>;

  fn add(self, rhs: Self) -> Self::Output {
    // infty checks
    match (self, rhs) {
      (AffinePoint::Infinity, _) => return rhs,
      (_, AffinePoint::Infinity) => return self,

      _ => (),
    }
    let (x1, y1) = match self {
      AffinePoint::PointOnCurve(x, y) => (x, y),
      AffinePoint::Infinity => unreachable!(),
    };
    let (x2, y2) = match rhs {
      AffinePoint::PointOnCurve(x, y) => (x, y),
      AffinePoint::Infinity => unreachable!(),
    };
    if x1 == x2 && y1 == -y2 {
      return AffinePoint::Infinity;
    }
    // compute new point using elliptic curve point group law
    // https://en.wikipedia.org/wiki/Elliptic_curve_point_multiplication
    let lambda = if x1 == x2 && y1 == y2 {
      ((C::BaseField::TWO + C::BaseField::ONE) * x1 * x1 + C::EQUATION_A.into())
        / (C::BaseField::TWO * y1)
    } else {
      (y2 - y1) / (x2 - x1)
    };
    let x = lambda * lambda - x1 - x2;
    let y = lambda * (x1 - x) - y1;
    AffinePoint::new(x, y)
  }
}

// NOTE: Apparently there is a faster way to do this with twisted curve methods
impl<C: EllipticCurve> AffinePoint<C> {
  /// Compute the point doubling operation on this point.
  pub fn point_doubling(self) -> AffinePoint<C> {
    let (x, y) = match self {
      AffinePoint::PointOnCurve(x, y) => (x, y),
      AffinePoint::Infinity => panic!("Cannot double point at infinity"),
    };
    // m = (3x^2) + a / (2y) (a = 0 on our curve)
    let m = ((C::BaseField::TWO + C::BaseField::ONE) * x * x) / (C::BaseField::TWO * y);

    // 2P = (m^2 - 2x, m(3x - m^2)- y)
    let x_new = m * m - C::BaseField::TWO * x;
    let y_new = m * ((C::BaseField::TWO + C::BaseField::ONE) * x - m * m) - y;
    AffinePoint::new(x_new, y_new)
  }

  /// Get the generator point of this curve.
  pub fn generator() -> Self {
    let (x, y) = C::GENERATOR;
    AffinePoint::new(x, y)
  }
}<|MERGE_RESOLUTION|>--- conflicted
+++ resolved
@@ -11,11 +11,7 @@
   type Coefficient: FiniteField + Into<Self::BaseField>;
 
   /// Integer field element type
-<<<<<<< HEAD
-  type BaseField: FiniteField + Neg + Mul + Eq + PartialOrd;
-=======
   type BaseField: FiniteField;
->>>>>>> e09a73a8
 
   /// Order of this elliptic curve, i.e. number of elements in the scalar field.
   const ORDER: u32;
@@ -47,9 +43,6 @@
   ///
   /// If the point is not on the curve; validated by checking if `y^2 = x^3 + ax + b`.
   pub fn new(x: C::BaseField, y: C::BaseField) -> Self {
-<<<<<<< HEAD
-    assert_eq!(y * y, x * x * x + C::EQUATION_A * x + C::EQUATION_B, "Point is not on curve");
-=======
     // okay so this is breaking because the curve equation doesn't know how to plug in polynomials.
     // y = 31x -> y^2 = 52x^2
     // x = 36 -> x^3 = 95 + 3
@@ -59,19 +52,14 @@
       x * x * x + C::EQUATION_A.into() * x + C::EQUATION_B.into(),
       "Point is not on curve"
     );
->>>>>>> e09a73a8
     Self::PointOnCurve(x, y)
   }
 }
 
-<<<<<<< HEAD
-impl<C: CurveParams> Neg for AffinePoint<C> {
-=======
 // Example:
 // Base
 
 impl<C: EllipticCurve> Neg for AffinePoint<C> {
->>>>>>> e09a73a8
   type Output = AffinePoint<C>;
 
   fn neg(self) -> Self::Output {
@@ -85,11 +73,7 @@
 
 // TODO: This should likely use a `Self::ScalarField` instead of `u32`.
 /// Scalar multiplication on the rhs: P*(u32)
-<<<<<<< HEAD
 impl<C: CurveParams> Mul<C::BaseField> for AffinePoint<C> {
-=======
-impl<C: EllipticCurve> Mul<u32> for AffinePoint<C> {
->>>>>>> e09a73a8
   type Output = AffinePoint<C>;
 
   fn mul(self, scalar: C::BaseField) -> Self::Output {
