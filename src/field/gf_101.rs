use rand::distributions::{Distribution, Standard};

use super::*;

const PLUTO_FIELD_PRIME: u32 = 101;
// value chosen such that 2^k is closest power of two from modulus
const MONTY_BITS: u32 = 7;
// mask used in (mod R) operation for montgomery reduciton
const MONTY_MASK: u32 = (1 << MONTY_BITS) - 1;
// (-P^-1) mod 2^MONTY_BITS
const MONTY_MU: u32 = 19;

#[derive(Copy, Clone, Default, Serialize, Deserialize, Debug, Hash, PartialEq, Eq)]
pub struct GF101 {
  value: u32,
}

impl fmt::Display for GF101 {
  fn fmt(&self, f: &mut fmt::Formatter<'_>) -> fmt::Result {
    write!(f, "{}", from_monty(self.value))
  }
}

impl GF101 {
<<<<<<< HEAD
  // pub const fn new(value: u32) -> Self { Self { value: to_monty(value) } }
  pub const fn new(value: u32) -> Self { Self { value: value % PLUTO_FIELD_PRIME } }

  // fn from_bigint(r: BigInt<N>) -> Option<Fp<MontBackend<Self, N>, N>> {
  //   let mut r = Fp::new_unchecked(r);
  //   if r.is_zero() {
  //     Some(r)
  //   } else if r.is_geq_modulus() {
  //     None
  //   } else {
  //     r *= &Fp::new_unchecked(Self::R2);
  //     Some(r)
  //   }
  // }
=======
  pub const fn new(value: u32) -> Self { Self { value: to_monty(value) } }
>>>>>>> aff73f7a
}

impl FiniteField for GF101 {
  type Storage = u32;

  const NEG_ONE: Self = Self::new(Self::ORDER - 1);
  const ONE: Self = Self::new(1);
  const ORDER: Self::Storage = PLUTO_FIELD_PRIME;
  const THREE: Self = Self::new(3);
  const TWO: Self = Self::new(2);
  const ZERO: Self = Self::new(0);

  fn inverse(&self) -> Option<Self> {
    if self.value == 0 {
      return None;
    }
    let exponent = Self::ORDER - 2;
    let mut result = Self::ONE;
    let mut base = *self;
    let mut power = exponent;

    while power > 0 {
      if power & 1 == 1 {
        result *= base;
      }
      base = base * base;
      power >>= 1;
    }
    Some(result)
  }

  fn generator() -> Self { Self::new(2) }

  fn from_canonical_u32(n: u32) -> Self { Self::new(n) }
}

impl Add for GF101 {
  type Output = Self;

  fn add(self, rhs: Self) -> Self { Self { value: (self.value + rhs.value) % Self::ORDER } }
}

impl AddAssign for GF101 {
  fn add_assign(&mut self, rhs: Self) { *self = *self + rhs; }
}

impl Sum for GF101 {
  fn sum<I: Iterator<Item = Self>>(iter: I) -> Self {
    iter.reduce(|x, y| x + y).unwrap_or(Self::ZERO)
  }
}

impl Sub for GF101 {
  type Output = Self;

  fn sub(self, rhs: Self) -> Self {
    let (mut diff, over) = self.value.overflowing_sub(rhs.value);
    let corr = if over { PLUTO_FIELD_PRIME } else { 0 };
    diff = diff.wrapping_add(corr);
    Self { value: diff }
  }
}

impl SubAssign for GF101 {
  fn sub_assign(&mut self, rhs: Self) { *self = *self - rhs; }
}

impl Mul for GF101 {
  type Output = Self;

  fn mul(self, rhs: Self) -> Self { Self { value: from_monty(self.value * rhs.value) } }
}

impl MulAssign for GF101 {
  fn mul_assign(&mut self, rhs: Self) { *self = *self * rhs; }
}

impl Product for GF101 {
  fn product<I: Iterator<Item = Self>>(iter: I) -> Self {
    iter.reduce(|x, y| x * y).unwrap_or(Self::ONE)
  }
}

impl Div for GF101 {
  type Output = Self;

  #[allow(clippy::suspicious_arithmetic_impl)]
  fn div(self, rhs: Self) -> Self { self * rhs.inverse().unwrap() }
}

impl DivAssign for GF101 {
  fn div_assign(&mut self, rhs: Self) { *self = *self / rhs; }
}

impl Neg for GF101 {
  type Output = Self;

  fn neg(self) -> Self::Output { Self::ZERO - self }
}

impl Rem for GF101 {
  type Output = Self;

  fn rem(self, rhs: Self) -> Self { self - (self / rhs) * rhs }
}

impl Distribution<GF101> for Standard {
  #[inline]
  fn sample<R: Rng + ?Sized>(&self, rng: &mut R) -> GF101 {
    loop {
      let next_u31 = rng.next_u32() >> 4;
      let is_canonical = next_u31 < GF101::ORDER;
      if is_canonical {
        return GF101 { value: next_u31 };
      }
    }
  }
}

// impl From<BigUint> for GF101 {
//   Self::from_bigint(BigInt::from_biguint(Sign::Plus, n))
// }

#[must_use]
#[inline]
/// Converts a number to montgomery form: \bar{x} := x * R mod N.
/// R is chosen such that gcd(R, N) = 1, usually nearest 2^k to N.
///
/// Arithmetic in finite fields involves mod N operation which involves
/// division, a very costly operation as compared to other arithmetic operations.
/// But, division by 2^k only involves shifting right by `k` bits. Aim of montgomery
/// form is to make resulting number divisible by 2^k.
const fn to_monty(val: u32) -> u32 {
  (((val as u64) << MONTY_BITS) % PLUTO_FIELD_PRIME as u64) as u32
}

#[must_use]
#[inline]
/// Computes x*R^{-1} mod N.
/// Assumes: `x` is in montgomery form
///
/// Add such a multiple `m` of `N` such that `x` is divisible by `R` implies (x + mN) % R^{-1} = 0.
/// So, m = x*(-N)^{-1} % R satisfies above relation. Precompute N' = (-N)^{-1} mod R.
/// - Precompute: N' = (-N)^{-1}
/// - m = x*N' mod R (1 mult)
/// - u = m*N (1 mult)
/// - t = x+u mod R
/// - t \in [0, 2P), subtract N if t >= N
///
/// Montgomery arithmetic allows to perform modular multiplication in 3 mults, 2 mults per
/// reduction, and some bit shifts and masks since R is a power of 2, saving a costly division.
///
/// # Examples
/// ```ignore
/// let N = 101;
/// let a = to_monty(10);
/// let b = to_monty(20);
/// let c = from_monty(a * b);
/// assert_eq!(from_monty(c), 99);
/// ```
fn from_monty(x: u32) -> u32 {
  let x = x as u64;
  let m = x.wrapping_mul(MONTY_MU as u64) & (MONTY_MASK as u64); // x*N' % R
  let u = m * (PLUTO_FIELD_PRIME as u64); // m*P
  let t = ((x + u) >> MONTY_BITS) as u32; // x+mP / R
  let corr = if t >= PLUTO_FIELD_PRIME { PLUTO_FIELD_PRIME } else { 0 };
  t.wrapping_sub(corr)
}

// β=2^7
// I=β^2/N
const _INV_APPROX: u32 = (1 << (2 * MONTY_BITS)) / PLUTO_FIELD_PRIME;

#[must_use]
#[inline]
/// Adapted from [Algorithm 1](https://hackmd.io/@chaosma/SyAvcYFxh).
///
/// Computes x mod N using barret reduction method. Assumes x < N^2.
/// Modular reduction involves division by N, barret's method approximates
/// value of 1/N with m/2^k so that costly division operation is substituted with
/// bit shifts. 2^2k is used because x < n*n < 2^k * 2^k. This allows to approximate
/// value of q closer to x/n.
///
/// x = q*N + r => r = x-qN => q = x/N => approximate q as ⌊m/2^2k⌋ => approximate m as ⌊2^2k/N⌋
///
/// - Precompute: I = ⌊2^{2k}/N⌋. floor is used as approximation function, implicitly used in
///   division
/// - q = x*I / 2^2k. divide by 2^{2k} again to approximate a value closer to 1/N
/// - r = x-qN
/// - r \in [0, 2P), subtract N if t >= N
///
/// # Examples
/// ```ignore
/// let x = 200 * 10;
/// let res = barret_reduction(x);
/// assert_eq!(res, x % PLUTO_FIELD_PRIME);
/// ```
fn _barret_reduction(x: u32) -> u32 {
  assert!(x < (PLUTO_FIELD_PRIME.pow(2)));
  let q = (x * _INV_APPROX) >> (2 * MONTY_BITS); // q = ⌊x*I/β^2⌋
  let r = x - (q * PLUTO_FIELD_PRIME); // t = x - q*N
  let corr = if r >= PLUTO_FIELD_PRIME { PLUTO_FIELD_PRIME } else { 0 };
  r.wrapping_sub(corr)
}

<<<<<<< HEAD
impl From<u32> for GF101 {
  fn from(val: u32) -> Self { Self::new(val) }
}

impl From<u64> for GF101 {
  fn from(val: u64) -> Self { Self::new(val as u32) }
}

impl From<usize> for GF101 {
  fn from(val: usize) -> Self { Self::new(val as u32) }
}

impl Into<usize> for GF101 {
  fn into(self) -> usize { self.value as usize }
}

impl Into<u64> for GF101 {
  fn into(self) -> u64 { self.value as u64 }
}

impl Into<u32> for GF101 {
  fn into(self) -> u32 { self.value }
}

=======
#[cfg(test)]
>>>>>>> aff73f7a
mod tests {
  use super::*;

  #[test]
  fn test_overflowing_add() {
    let a = GF101::new(100);
    let b = GF101::new(20);
    let c = a + b;
    assert_eq!(c, GF101::new(19));
  }

  #[test]
  fn underflow_sub() {
    let a = GF101::new(10);
    let b = GF101::new(20);
    let c = a - b;
    assert_eq!(c, GF101::new(91));
  }

  #[test]
  fn halve() {
    let a = GF101::new(10);
    assert_eq!(a, (a / GF101::TWO) * GF101::TWO);
  }

  #[test]
  fn overflowing_mul() {
    let a = GF101::new(10);
    let b = GF101::new(20);
    let c = a * b;
    assert_eq!(c, GF101::new(99));
  }

  #[test]
  fn test_barret_reduction() {
    let x = 200 * 10;
    let res = _barret_reduction(x);
    assert_eq!(res, x % PLUTO_FIELD_PRIME);
  }

  #[test]
  fn zero() {
    let f = GF101::new(0);
    assert_eq!(f.value, 0);

    let f = GF101::new(GF101::ORDER);
    assert_eq!(f.value, 0);
  }

  #[test]
  fn exp_generic() {
    let f = GF101::new(2);
    let exp = f.pow(3);
    assert_eq!(exp, GF101::new(8));
  }

  #[test]
  fn addition_subtraction() {
    let a = GF101::new(50);
    let b = GF101::new(60);
    let c = a + b;
    assert_eq!(c, GF101::new(9)); // (50 + 60) % 101 = 9

    let d = c - a;
    assert_eq!(d, GF101::new(60)); // (9 - 50) % 101 = 60
  }

  #[test]
  fn test_add_sub_neg_mul() {
    let mut rng = rand::thread_rng();
    // for i in 0..1000 {
    let x = rng.gen::<GF101>();
    let y = rng.gen::<GF101>();
    let z = rng.gen::<GF101>();
    assert_eq!(x + (-x), GF101::ZERO);
    assert_eq!(-x, GF101::ZERO - x);
    assert_eq!(x + x, x * GF101::TWO);
    assert_eq!(x, x.div(GF101::new(2)) * GF101::TWO);
    assert_eq!(x * (-x), -(x * x));
    assert_eq!(x + y, y + x);
    assert_eq!(x * y, y * x);
    assert_eq!(x * (y * z), (x * y) * z);
    assert_eq!(x - (y + z), (x - y) - z);
    assert_eq!((x + y) - z, x + (y - z));
    assert_eq!(x * (y + z), x * y + x * z);
    assert_eq!(x + y + z + x + y + z, [x, x, y, y, z, z].iter().cloned().sum());
  }

  #[test]
  fn multiplicative_inverse() {
    let a = GF101::new(10);
    let a_inv = a.inverse().unwrap();
    let should_be_one = a * a_inv;
    assert_eq!(should_be_one, GF101::new(1));
  }

  #[should_panic]
  #[test]
  fn no_zero_inverse() {
    let zero = GF101::new(0);
    let _inv = zero.inverse().unwrap();
  }

  #[test]
  fn identity_elements() {
    let a = GF101::new(10);
    let zero = GF101::new(0);
    let one = GF101::new(1);
    assert_eq!((a + zero).value, a.value);
    assert_eq!((a * one).value, a.value);
  }

  #[test]
  fn zero_multiplication() {
    let a = GF101::new(10);
    let zero = GF101::new(0);
    assert_eq!((a * zero).value, 0);
  }

  #[test]
  fn negation() {
    let a = GF101::new(10);
    let neg_a = -a;
    assert_eq!((a + neg_a).value, 0);
  }

  #[test]
  fn inverse_of_inverse() {
    let a = GF101::new(10);
    let a_inv = a.inverse().unwrap();
    let a_inv_inv = a_inv.inverse().unwrap();
    assert_eq!(a_inv_inv, a);
  }

  #[test]
  fn distributivity() {
    let a = GF101::new(5);
    let b = GF101::new(6);
    let c = GF101::new(7);
    assert_eq!((a * (b + c)).value, (a * b + a * c).value);
  }

  #[test]
  fn associativity() {
    let a = GF101::new(5);
    let b = GF101::new(6);
    let c = GF101::new(7);
    assert_eq!(((a + b) + c).value, (a + (b + c)).value);
    assert_eq!(((a * b) * c).value, (a * (b * c)).value);
  }

  #[test]
  fn non_zero_element() {
    let a = GF101::new(10);
    assert!(!(a == GF101::ZERO));
  }

  #[test]
  fn power_of_zero() {
    let a = GF101::new(0);
    let b = a.pow(3);
    assert_eq!(b.value, 0);
  }

  #[should_panic]
  #[test]
  fn not_primitive_root_of_unity() {
    let n = 3;
    let _omega = GF101::primitive_root_of_unity(n);
  }

  #[test]
  fn primitive_root_of_unity() {
    let n = 5;
    let omega = GF101::primitive_root_of_unity(n);
    println!("omega: {:?}", omega);
<<<<<<< HEAD
    assert_eq!(omega, F::new(95));
    let omega_n = omega.pow(n.into());
=======
    assert_eq!(omega, GF101::new(95));
    let omega_n = omega.pow(n);
>>>>>>> aff73f7a
    for i in 1..n {
      let omega_i = omega.pow(i.into());
      println!("omega^{}: {:?}", i, omega_i);
      assert_ne!(omega_i, GF101::new(1));
    }
    assert_eq!(omega_n, GF101::new(1));

    let n = 25;
    let omega = GF101::primitive_root_of_unity(n);
    println!("omega: {:?}", omega);
    assert_eq!(omega, GF101::new(16));
    for i in 1..n {
      let omega_i = omega.pow(i.into());
      println!("omega^{}: {:?}", i, omega_i);
      assert_ne!(omega_i, GF101::new(1));
    }
<<<<<<< HEAD
    let omega_n = omega.pow(n.into());
    assert_eq!(omega_n, F::new(1));
=======
    let omega_n = omega.pow(n);
    assert_eq!(omega_n, GF101::new(1));
>>>>>>> aff73f7a
  }

  #[test]
  fn polynomial_sum() {
    let a = GF101::new(1);
    let b = GF101::new(2);
    let c = GF101::new(3);
    let d = GF101::new(4);

    let n = 4;
    let omega = GF101::primitive_root_of_unity(n);

    let out = a + b * omega + c * omega.pow(2) + d * omega.pow(3);
    assert_eq!(out, GF101::new(79));
  }
}<|MERGE_RESOLUTION|>--- conflicted
+++ resolved
@@ -22,7 +22,6 @@
 }
 
 impl GF101 {
-<<<<<<< HEAD
   // pub const fn new(value: u32) -> Self { Self { value: to_monty(value) } }
   pub const fn new(value: u32) -> Self { Self { value: value % PLUTO_FIELD_PRIME } }
 
@@ -37,9 +36,6 @@
   //     Some(r)
   //   }
   // }
-=======
-  pub const fn new(value: u32) -> Self { Self { value: to_monty(value) } }
->>>>>>> aff73f7a
 }
 
 impl FiniteField for GF101 {
@@ -159,93 +155,6 @@
   }
 }
 
-// impl From<BigUint> for GF101 {
-//   Self::from_bigint(BigInt::from_biguint(Sign::Plus, n))
-// }
-
-#[must_use]
-#[inline]
-/// Converts a number to montgomery form: \bar{x} := x * R mod N.
-/// R is chosen such that gcd(R, N) = 1, usually nearest 2^k to N.
-///
-/// Arithmetic in finite fields involves mod N operation which involves
-/// division, a very costly operation as compared to other arithmetic operations.
-/// But, division by 2^k only involves shifting right by `k` bits. Aim of montgomery
-/// form is to make resulting number divisible by 2^k.
-const fn to_monty(val: u32) -> u32 {
-  (((val as u64) << MONTY_BITS) % PLUTO_FIELD_PRIME as u64) as u32
-}
-
-#[must_use]
-#[inline]
-/// Computes x*R^{-1} mod N.
-/// Assumes: `x` is in montgomery form
-///
-/// Add such a multiple `m` of `N` such that `x` is divisible by `R` implies (x + mN) % R^{-1} = 0.
-/// So, m = x*(-N)^{-1} % R satisfies above relation. Precompute N' = (-N)^{-1} mod R.
-/// - Precompute: N' = (-N)^{-1}
-/// - m = x*N' mod R (1 mult)
-/// - u = m*N (1 mult)
-/// - t = x+u mod R
-/// - t \in [0, 2P), subtract N if t >= N
-///
-/// Montgomery arithmetic allows to perform modular multiplication in 3 mults, 2 mults per
-/// reduction, and some bit shifts and masks since R is a power of 2, saving a costly division.
-///
-/// # Examples
-/// ```ignore
-/// let N = 101;
-/// let a = to_monty(10);
-/// let b = to_monty(20);
-/// let c = from_monty(a * b);
-/// assert_eq!(from_monty(c), 99);
-/// ```
-fn from_monty(x: u32) -> u32 {
-  let x = x as u64;
-  let m = x.wrapping_mul(MONTY_MU as u64) & (MONTY_MASK as u64); // x*N' % R
-  let u = m * (PLUTO_FIELD_PRIME as u64); // m*P
-  let t = ((x + u) >> MONTY_BITS) as u32; // x+mP / R
-  let corr = if t >= PLUTO_FIELD_PRIME { PLUTO_FIELD_PRIME } else { 0 };
-  t.wrapping_sub(corr)
-}
-
-// β=2^7
-// I=β^2/N
-const _INV_APPROX: u32 = (1 << (2 * MONTY_BITS)) / PLUTO_FIELD_PRIME;
-
-#[must_use]
-#[inline]
-/// Adapted from [Algorithm 1](https://hackmd.io/@chaosma/SyAvcYFxh).
-///
-/// Computes x mod N using barret reduction method. Assumes x < N^2.
-/// Modular reduction involves division by N, barret's method approximates
-/// value of 1/N with m/2^k so that costly division operation is substituted with
-/// bit shifts. 2^2k is used because x < n*n < 2^k * 2^k. This allows to approximate
-/// value of q closer to x/n.
-///
-/// x = q*N + r => r = x-qN => q = x/N => approximate q as ⌊m/2^2k⌋ => approximate m as ⌊2^2k/N⌋
-///
-/// - Precompute: I = ⌊2^{2k}/N⌋. floor is used as approximation function, implicitly used in
-///   division
-/// - q = x*I / 2^2k. divide by 2^{2k} again to approximate a value closer to 1/N
-/// - r = x-qN
-/// - r \in [0, 2P), subtract N if t >= N
-///
-/// # Examples
-/// ```ignore
-/// let x = 200 * 10;
-/// let res = barret_reduction(x);
-/// assert_eq!(res, x % PLUTO_FIELD_PRIME);
-/// ```
-fn _barret_reduction(x: u32) -> u32 {
-  assert!(x < (PLUTO_FIELD_PRIME.pow(2)));
-  let q = (x * _INV_APPROX) >> (2 * MONTY_BITS); // q = ⌊x*I/β^2⌋
-  let r = x - (q * PLUTO_FIELD_PRIME); // t = x - q*N
-  let corr = if r >= PLUTO_FIELD_PRIME { PLUTO_FIELD_PRIME } else { 0 };
-  r.wrapping_sub(corr)
-}
-
-<<<<<<< HEAD
 impl From<u32> for GF101 {
   fn from(val: u32) -> Self { Self::new(val) }
 }
@@ -270,9 +179,6 @@
   fn into(self) -> u32 { self.value }
 }
 
-=======
-#[cfg(test)]
->>>>>>> aff73f7a
 mod tests {
   use super::*;
 
@@ -449,13 +355,8 @@
     let n = 5;
     let omega = GF101::primitive_root_of_unity(n);
     println!("omega: {:?}", omega);
-<<<<<<< HEAD
     assert_eq!(omega, F::new(95));
     let omega_n = omega.pow(n.into());
-=======
-    assert_eq!(omega, GF101::new(95));
-    let omega_n = omega.pow(n);
->>>>>>> aff73f7a
     for i in 1..n {
       let omega_i = omega.pow(i.into());
       println!("omega^{}: {:?}", i, omega_i);
@@ -472,13 +373,8 @@
       println!("omega^{}: {:?}", i, omega_i);
       assert_ne!(omega_i, GF101::new(1));
     }
-<<<<<<< HEAD
     let omega_n = omega.pow(n.into());
     assert_eq!(omega_n, F::new(1));
-=======
-    let omega_n = omega.pow(n);
-    assert_eq!(omega_n, GF101::new(1));
->>>>>>> aff73f7a
   }
 
   #[test]
