//! Does the SRS setup for the KZG10 scheme.

use super::*;

/// simple setup to get params.
#[allow(dead_code, clippy::type_complexity)]
<<<<<<< HEAD
fn setup() -> (Vec<AffinePoint<PlutoBaseCurve>>, Vec<AffinePoint<PlutoExtendedCurve>>) {
=======
pub fn setup() -> (Vec<AffinePoint<PlutoCurve<GF101>>>, Vec<AffinePoint<PlutoCurve<Ext<2, GF101>>>>)
{
>>>>>>> 899f19c8
  // NOTE: For demonstration purposes only.

  // This is just tau from plonk by hand, it is not actually secure
  let tau: u32 = 2;

  // NOTE: Just sample the d of both for now.
  // - g1 and g2 SRS have variable sizes for diff kzg uses
  // - in eth blobs, g1 is 4096 elements, g2 is 16 elements
  // - in plonk, we need d+5 g1 elements and one g2 element
  let mut srs_g1_points: Vec<AffinePoint<PlutoBaseCurve>> = vec![];
  let mut srs_g2_points: Vec<AffinePoint<PlutoExtendedCurve>> = vec![];
  for i in 0..7 {
    // G1 Group

    // degree seven commitment poly
    let result = AffinePoint::<PlutoBaseCurve>::generator() * tau.pow(i);
    srs_g1_points.push(result);
    // G2 Group

    // degree two divisor poly
    if i < 2 {
      let result = AffinePoint::<PlutoExtendedCurve>::generator() * tau.pow(i);
      srs_g2_points.push(result);
    }
  }

  (srs_g1_points, srs_g2_points)
}

/// kzg poly commit
#[allow(dead_code)]
fn commit(
  coefs: Vec<u32>,
  g1_srs: Vec<AffinePoint<PlutoCurve<GF101>>>,
) -> AffinePoint<PlutoCurve<GF101>> {
  // commit to a polynomial
  // - given a polynomial, commit to it
  assert!(g1_srs.len() >= coefs.len());
  // Todo implement multiplication with field elements as scalar mult.
  // Maybe having the scalar mult be around the base field like colin suggested is better

  let mut commitment = AffinePoint::Infinity;
  for (coef, point) in coefs.iter().zip(g1_srs) {
    let res = point * *coef;
    // println!("res {:?}, of multiplying point {:?}, and coef {:?}", res, point, coef);
    println!("commitment {:?} before addition with {:?}", commitment, res);
    commitment = commitment + res;
  }
  commitment
}

#[cfg(test)]
mod tests {
  use super::*;

  #[test]
  fn test_setup() {
    let (g1srs, g2srs) = setup();
    assert!(g1srs.len() == 7);
    assert!(g2srs.len() == 2);
    let expected_g1srs = vec![
      AffinePoint::<PlutoBaseCurve>::new(PlutoBaseField::new(1), PlutoBaseField::new(2)),
      AffinePoint::<PlutoBaseCurve>::new(PlutoBaseField::new(68), PlutoBaseField::new(74)),
      AffinePoint::<PlutoBaseCurve>::new(PlutoBaseField::new(65), PlutoBaseField::new(98)),
      AffinePoint::<PlutoBaseCurve>::new(PlutoBaseField::new(18), PlutoBaseField::new(49)),
      AffinePoint::<PlutoBaseCurve>::new(PlutoBaseField::new(1), PlutoBaseField::new(99)),
      AffinePoint::<PlutoBaseCurve>::new(PlutoBaseField::new(68), PlutoBaseField::new(27)),
      AffinePoint::<PlutoBaseCurve>::new(PlutoBaseField::new(65), PlutoBaseField::new(3)),
    ];

    assert_eq!(g1srs, expected_g1srs);

    println!("g2srs {:?}", g2srs);
    let expected_2g = AffinePoint::<PlutoExtendedCurve>::new(
      PlutoBaseFieldExtension::new([PlutoBaseField::new(90), PlutoBaseField::ZERO]),
      PlutoBaseFieldExtension::new([PlutoBaseField::ZERO, PlutoBaseField::new(82)]),
    );

    let g2_gen = AffinePoint::<PlutoExtendedCurve>::generator();
    let expected_g2srs = vec![g2_gen, expected_2g];

    assert_eq!(g2srs, expected_g2srs);
  }

  #[test]
  fn test_commit() {
    let (g1srs, _) = setup();
    // p(x) = (x-1)(x-2)(x-3)
    // p(x) = x^3 - 6x^2 + 11x - 6
    // -> -6 mod 17 is 11 so this is [1, 11, 11, 1]
    let coefficients = vec![11, 11, 11, 1];
    //  g1srs[0] * 11 + g1srs[1] * 11 + g1srs[2] * 11 + g1srs[3] * 1
    let commit_1 = commit(coefficients, g1srs.clone());
    assert_eq!(commit_1, AffinePoint::<PlutoCurve<GF101>>::Infinity);

    // p(x) = (x-1)(x-2)(x-3)(x-4)
    // p(x) = x^4 - 10x^3 + 35x^2 - 50x + 24
    // -> 24 mod 17 is 7
    // -> 50 mod 17 is 16
    // -> 35 mod 17 is 1
    // coefficients = [7, 16, 1, 11, 1]
    let coefficients = vec![7, 16, 1, 11, 1];
    //  g1srs[0] * 7 + g1srs[1] * 16 + g1srs[2] * 1 + g1srs[3] * 11 + g1srs[4] * 1
    let commit_2 = commit(coefficients, g1srs.clone());
    assert_eq!(commit_2, AffinePoint::<PlutoCurve<GF101>>::new(GF101::new(32), GF101::new(59)));

    // p(x)  = x^2 + 2x + 3
    let coefficients = vec![3, 2, 1];
    // g1srs[0] * 3 + g1srs[1] * 2  + g1srs[2] * 1
    let commit_3 = commit(coefficients, g1srs);
    assert_eq!(commit_3, AffinePoint::<PlutoCurve<GF101>>::new(GF101::new(32), GF101::new(59)));
  }
}<|MERGE_RESOLUTION|>--- conflicted
+++ resolved
@@ -4,12 +4,7 @@
 
 /// simple setup to get params.
 #[allow(dead_code, clippy::type_complexity)]
-<<<<<<< HEAD
 fn setup() -> (Vec<AffinePoint<PlutoBaseCurve>>, Vec<AffinePoint<PlutoExtendedCurve>>) {
-=======
-pub fn setup() -> (Vec<AffinePoint<PlutoCurve<GF101>>>, Vec<AffinePoint<PlutoCurve<Ext<2, GF101>>>>)
-{
->>>>>>> 899f19c8
   // NOTE: For demonstration purposes only.
 
   // This is just tau from plonk by hand, it is not actually secure
